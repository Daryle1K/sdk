--- conflicted
+++ resolved
@@ -153,11 +153,8 @@
         void fastLogin(String^ session);
         void killSession(MegaHandle sessionHandle, MRequestListenerInterface^ listener);
         void killSession(MegaHandle sessionHandle);
-<<<<<<< HEAD
-=======
         void killAllSessions(MRequestListenerInterface^ listener);
         void killAllSessions();
->>>>>>> c188beb4
         void getOwnUserData(MRequestListenerInterface^ listener);
         void getOwnUserData();
         void getUserData(MUser^ user, MRequestListenerInterface^ listener);
