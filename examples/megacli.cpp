--- conflicted
+++ resolved
@@ -1898,14 +1898,9 @@
                 cout << "      version" << endl;
                 cout << "      debug" << endl;
 #ifdef ENABLE_CHAT
-<<<<<<< HEAD
                 cout << "      chatf " << endl;
                 cout << "      chatc group [email ro|sta|mod]*" << endl;
                 cout << "      chati chatid email ro|sta|mod" << endl;
-=======
-                cout << "      chatc group [email ro|rw|full|op]*" << endl;
-                cout << "      chati chatid email ro|rw|full|op" << endl;
->>>>>>> 2211dfc6
                 cout << "      chatr chatid [email]" << endl;
                 cout << "      chatu chatid" << endl;
                 cout << "      chatga chatid nodehandle uid" << endl;
