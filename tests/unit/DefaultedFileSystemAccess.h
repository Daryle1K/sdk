/**
 * (c) 2019 by Mega Limited, Wellsford, New Zealand
 *
 * This file is part of the MEGA SDK - Client Access Engine.
 *
 * Applications using the MEGA API must present a valid application key
 * and comply with the the rules set forth in the Terms of Service.
 *
 * The MEGA SDK is distributed in the hope that it will be useful,
 * but WITHOUT ANY WARRANTY; without even the implied warranty of
 * MERCHANTABILITY or FITNESS FOR A PARTICULAR PURPOSE.
 *
 * @copyright Simplified (2-clause) BSD License.
 *
 * You should have received a copy of the license along with this
 * program.
 */

#pragma once

#include <mega/filesystem.h>
#include <megaapi.h>

#include "NotImplemented.h"

namespace mt {

class DefaultedFileSystemAccess: public mega::FileSystemAccess
{
public:
<<<<<<< HEAD
    DefaultedFileSystemAccess(mega::LocalPath::separator_t separator = '/')
=======
    using FileSystemAccess::getlocalfstype;

    DefaultedFileSystemAccess(const std::string &separator = "/")
>>>>>>> 61b477dc
    {
        notifyerr = false;
        notifyfailed = true;
        localseparator = separator;
    }
    std::unique_ptr<mega::FileAccess> newfileaccess(bool followSymLinks = true) override
    {
        throw NotImplemented{__func__};
    }
    mega::DirAccess* newdiraccess() override
    {
        throw NotImplemented{__func__};
    }
    bool getlocalfstype(const mega::LocalPath&, mega::FileSystemType& type) const override
    {
        return type = mega::FS_UNKNOWN, false;
    }
    void path2local(const std::string*, std::string*) const override
    {
        throw NotImplemented{__func__};
    }

#if defined(_WIN32)
    void path2local(const std::string*, std::wstring*) const
    {
        throw NotImplemented{ __func__ };
    }
#endif

    void local2path(const std::string* local, std::string* path) const override
    {
        throw NotImplemented{ __func__ };
    }

#if defined(_WIN32)
    void local2path(const std::wstring* local, std::string* path) const override
    {
        path->resize((local->size() * sizeof(wchar_t) + 1) * 4 / sizeof(wchar_t) + 1);

        path->resize(WideCharToMultiByte(CP_UTF8, 0, local->data(),
            int(local->size()),
            (char*)path->data(),
            int(path->size()),
            NULL, NULL));

        normalize(path);
    }
#endif

    void tmpnamelocal(mega::LocalPath&) const override
    {
        throw NotImplemented{__func__};
    }
    bool getsname(mega::LocalPath&, mega::LocalPath&) const override
    {
        throw NotImplemented{__func__};
    }
    bool renamelocal(mega::LocalPath&, mega::LocalPath&, bool = true) override
    {
        throw NotImplemented{__func__};
    }
    bool copylocal(mega::LocalPath&, mega::LocalPath&, mega::m_time_t) override
    {
        throw NotImplemented{__func__};
    }
    bool unlinklocal(mega::LocalPath&) override
    {
        throw NotImplemented{__func__};
    }
    bool rmdirlocal(mega::LocalPath&) override
    {
        throw NotImplemented{__func__};
    }
    bool mkdirlocal(mega::LocalPath&, bool = false) override
    {
        throw NotImplemented{__func__};
    }
    bool setmtimelocal(mega::LocalPath&, mega::m_time_t) override
    {
        throw NotImplemented{__func__};
    }
    bool chdirlocal(mega::LocalPath&) const override
    {
        throw NotImplemented{__func__};
    }
    bool getextension(const mega::LocalPath&, char*, size_t) const override
    {
        throw NotImplemented{__func__};
    }
    bool expanselocalpath(mega::LocalPath& path, mega::LocalPath& absolutepath) override
    {
        throw NotImplemented{__func__};
    }
    void addevents(mega::Waiter*, int) override
    {
        throw NotImplemented{__func__};
    }
};

} // mt<|MERGE_RESOLUTION|>--- conflicted
+++ resolved
@@ -28,13 +28,9 @@
 class DefaultedFileSystemAccess: public mega::FileSystemAccess
 {
 public:
-<<<<<<< HEAD
-    DefaultedFileSystemAccess(mega::LocalPath::separator_t separator = '/')
-=======
     using FileSystemAccess::getlocalfstype;
 
-    DefaultedFileSystemAccess(const std::string &separator = "/")
->>>>>>> 61b477dc
+    DefaultedFileSystemAccess(mega::LocalPath::separator_t separator = '/')
     {
         notifyerr = false;
         notifyfailed = true;
