--- conflicted
+++ resolved
@@ -3792,11 +3792,7 @@
     {
         ostringstream msg;
         msg << "onTransferTemporaryError: " << (error ? error->getErrorString() : "NULL") << endl;
-<<<<<<< HEAD
-        api->log(MegaApi::LOG_LEVEL_WARNING, msg.str().c_str());   // only warning, otherwise the log level check causes the whole test to fail
-=======
         api->log(MegaApi::LOG_LEVEL_WARNING, msg.str().c_str());
->>>>>>> 6c125820
     }
     bool onTransferData(MegaApi *api, MegaTransfer *transfer, char *buffer, size_t size) override
     {
