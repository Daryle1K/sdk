/**
 * @file tests/sdk_test.cpp
 * @brief Mega SDK test file
 *
 * (c) 2015 by Mega Limited, Wellsford, New Zealand
 *
 * This file is part of the MEGA SDK - Client Access Engine.
 *
 * Applications using the MEGA API must present a valid application key
 * and comply with the the rules set forth in the Terms of Service.
 *
 * The MEGA SDK is distributed in the hope that it will be useful,
 * but WITHOUT ANY WARRANTY; without even the implied warranty of
 * MERCHANTABILITY or FITNESS FOR A PARTICULAR PURPOSE.
 *
 * @copyright Simplified (2-clause) BSD License.
 *
 * You should have received a copy of the license along with this
 * program.
 */


#include "mega.h"
#include "../include/megaapi.h"
#include "../include/megaapi_impl.h"
#include "gtest/gtest.h"
#include "test.h"

#include <iostream>
#include <fstream>
#include <future>
#include <atomic>

using namespace mega;
using ::testing::Test;

static const string APP_KEY     = "8QxzVRxD";

// IMPORTANT: the main account must be empty (Cloud & Rubbish) before starting the test and it will be purged at exit.
// Both main and auxiliar accounts shouldn't be contacts yet and shouldn't have any pending contact requests.
// Set your login credentials as environment variables: $MEGA_EMAIL and $MEGA_PWD (and $MEGA_EMAIL_AUX / $MEGA_PWD_AUX for shares * contacts)

static const unsigned int pollingT      = 500000;   // (microseconds) to check if response from server is received
static const unsigned int maxTimeout    = 600;      // Maximum time (seconds) to wait for response from server

static const string PUBLICFILE  = "file.txt";
static const string UPFILE      = "file1.txt";
static const string DOWNFILE    = "file2.txt";
static const string EMPTYFILE   = "empty-file.txt";
static const string AVATARSRC   = "logo.png";
static const string AVATARDST   = "deleteme.png";


struct TransferTracker : public ::mega::MegaTransferListener
{
    std::atomic<bool> started = { false };
    std::atomic<bool> finished = { false };
    std::atomic<int> result = { INT_MAX };
    std::promise<int> promiseResult;
    MegaApi *mApi;
    std::shared_ptr<TransferTracker> selfDeleteOnFinalCallback;

    TransferTracker(MegaApi *api): mApi(api)
    {

    }
    void onTransferStart(MegaApi *api, MegaTransfer *transfer) override
    {
        started = true;
    }
    void onTransferFinish(MegaApi* api, MegaTransfer *transfer, MegaError* error) override
    {
        result = error->getErrorCode();
        finished = true;
        promiseResult.set_value(result);
        if (selfDeleteOnFinalCallback)
        {
            // sometimes in tests we need to abandon the listener, because we need to time out (which a normal app would not do)
            // another case is when we deliberately destroy MegaApi or other objects to exercise shutdown cases
            // allowing the listener to destroy on final callback simplifies test object lifetime management
            selfDeleteOnFinalCallback.reset();
        }
    }
    int waitForResult(int seconds = maxTimeout, bool unregisterListenerOnTimeout = true)
    {
        auto f = promiseResult.get_future();
        if (std::future_status::ready != f.wait_for(std::chrono::seconds(seconds)))
        {
            assert(mApi);
            if (unregisterListenerOnTimeout)
            {
                mApi->removeTransferListener(this);
            }
            return -999; // local timeout
        }
        return f.get();
    }
};

struct RequestTracker : public ::mega::MegaRequestListener
{
    std::atomic<bool> started = { false };
    std::atomic<bool> finished = { false };
    std::atomic<int> result = { INT_MAX };
    std::promise<int> promiseResult;
    MegaApi *mApi;

    MegaRequest *request = nullptr;

    RequestTracker(MegaApi *api): mApi(api)
    {

    }

    ~RequestTracker() override
    {
        delete request;
    }

    void onRequestStart(MegaApi* api, MegaRequest *request) override
    {
        started = true;
    }
    void onRequestFinish(MegaApi* api, MegaRequest *request, MegaError* e) override
    {
        result = e->getErrorCode();
        this->request = request->copy();
        finished = true;
        promiseResult.set_value(result);
    }
    int waitForResult(int seconds = maxTimeout, bool unregisterListenerOnTimeout = true)
    {
        auto f = promiseResult.get_future();
        if (std::future_status::ready != f.wait_for(std::chrono::seconds(seconds)))
        {
            assert(mApi);
            if (unregisterListenerOnTimeout)
            {
                mApi->removeRequestListener(this);
            }
            return -999; // local timeout
        }
        return f.get();
    }
};

// Fixture class with common code for most of tests
class SdkTest : public ::testing::Test, public MegaListener, MegaRequestListener, MegaTransferListener, MegaLogger {

public:

    struct PerApi
    {
        MegaApi* megaApi = nullptr;
        string email;
        string pwd;
        int lastError;
        int lastTransferError;
        
        // flags to monitor the completion of requests/transfers
        bool requestFlags[MegaRequest::TOTAL_OF_REQUEST_TYPES];
        bool transferFlags[MegaTransfer::TYPE_LOCAL_HTTP_DOWNLOAD];
        
        std::unique_ptr<MegaContactRequest> cr;
        std::unique_ptr<MegaTimeZoneDetails> tzDetails;
        std::unique_ptr<MegaAccountDetails> accountDetails;

        // flags to monitor the updates of nodes/users/PCRs due to actionpackets
        bool nodeUpdated;
        bool userUpdated;
        bool contactRequestUpdated;
        bool accountUpdated;

        MegaHandle h;

#ifdef ENABLE_CHAT
        bool chatUpdated;        // flags to monitor the updates of chats due to actionpackets
        map<handle, std::unique_ptr<MegaTextChat>> chats;   //  runtime cache of fetched/updated chats
        MegaHandle chatid;          // last chat added
#endif
    };

    std::vector<PerApi> mApi;
    std::vector<std::unique_ptr<MegaApi>> megaApi;

    // relevant values received in response of requests
    string link;
    MegaNode *publicNode;
    string attributeValue;
    string sid;
    std::unique_ptr<MegaStringListMap> stringListMap;
    std::unique_ptr<MegaStringTable> stringTable;

    m_off_t onTransferUpdate_progress;
    m_off_t onTransferUpdate_filesize;
    unsigned onTranferFinishedCount = 0;

    std::mutex lastEventMutex;
    std::unique_ptr<MegaEvent> lastEvent;

protected:
    void SetUp() override;
    void TearDown() override;

    void Cleanup();

    int getApiIndex(MegaApi* api);

    bool checkAlert(int apiIndex, const string& title, const string& path);
    bool checkAlert(int apiIndex, const string& title, handle h, int n);

    void onRequestStart(MegaApi *api, MegaRequest *request) override {}
    void onRequestUpdate(MegaApi*api, MegaRequest *request) override {}
    void onRequestFinish(MegaApi *api, MegaRequest *request, MegaError *e) override;
    void onRequestTemporaryError(MegaApi *api, MegaRequest *request, MegaError* error) override {}
    void onTransferStart(MegaApi *api, MegaTransfer *transfer) override { }
    void onTransferFinish(MegaApi* api, MegaTransfer *transfer, MegaError* e) override;
    void onTransferUpdate(MegaApi *api, MegaTransfer *transfer) override;
    void onTransferTemporaryError(MegaApi *api, MegaTransfer *transfer, MegaError* error) override {}
    void onUsersUpdate(MegaApi* api, MegaUserList *users) override;
    void onNodesUpdate(MegaApi* api, MegaNodeList *nodes) override;
    void onAccountUpdate(MegaApi *api) override;
    void onContactRequestsUpdate(MegaApi* api, MegaContactRequestList* requests) override;
    void onReloadNeeded(MegaApi *api) override {}
#ifdef ENABLE_SYNC
    void onSyncFileStateChanged(MegaApi *api, MegaSync *sync, string* filePath, int newState) override {}
    void onSyncEvent(MegaApi *api, MegaSync *sync,  MegaSyncEvent *event) override {}
    void onSyncStateChanged(MegaApi *api,  MegaSync *sync) override {}
    void onGlobalSyncStateChanged(MegaApi* api) override {}
#endif
#ifdef ENABLE_CHAT
    void onChatsUpdate(MegaApi *api, MegaTextChatList *chats) override;
#endif
    void onEvent(MegaApi* api, MegaEvent *event) override;

public:
<<<<<<< HEAD
    void login(unsigned int apiIndex, int timeout = maxTimeout);
    void loginBySessionId(unsigned int apiIndex, const std::string& sessionId, int timeout = maxTimeout);
    void fetchnodes(unsigned int apiIndex, int timeout = maxTimeout);
=======
    //void login(unsigned int apiIndex, int timeout = maxTimeout);
    //void loginBySessionId(unsigned int apiIndex, const std::string& sessionId, int timeout = maxTimeout);
    void fetchnodes(unsigned int apiIndex, int timeout = maxTimeout, bool resumeSyncs = false);
>>>>>>> e70d608c
    void logout(unsigned int apiIndex, int timeout = maxTimeout);
    char* dumpSession();
    void locallogout(int timeout = maxTimeout);
    void resumeSession(const char *session, int timeout = maxTimeout);

    void purgeTree(MegaNode *p, bool depthfirst = true);
    bool waitForResponse(bool *responseReceived, unsigned int timeout = maxTimeout);

    bool synchronousRequest(unsigned apiIndex, int type, std::function<void()> f, unsigned int timeout = maxTimeout);
    bool synchronousTransfer(unsigned apiIndex, int type, std::function<void()> f, unsigned int timeout = maxTimeout);

    // convenience functions - template args just make it easy to code, no need to copy all the exact argument types with listener defaults etc. To add a new one, just copy a line and change the flag and the function called.
    template<typename ... Args> int synchronousStartUpload(unsigned apiIndex, Args... args) { synchronousTransfer(apiIndex, MegaTransfer::TYPE_UPLOAD, [this, apiIndex, args...]() { megaApi[apiIndex]->startUpload(args...); }); return mApi[apiIndex].lastError; }
    template<typename ... Args> int synchronousStartDownload(unsigned apiIndex, Args... args) { synchronousTransfer(apiIndex, MegaTransfer::TYPE_DOWNLOAD, [this, apiIndex, args...]() { megaApi[apiIndex]->startDownload(args...); }); return mApi[apiIndex].lastTransferError; }
    template<typename ... Args> int synchronousCatchup(unsigned apiIndex, Args... args) { synchronousRequest(apiIndex, MegaRequest::TYPE_CATCHUP, [this, apiIndex, args...]() { megaApi[apiIndex]->catchup(args...); }); return mApi[apiIndex].lastError; }
    template<typename ... Args> int synchronousCreateAccount(unsigned apiIndex, Args... args) { synchronousRequest(apiIndex, MegaRequest::TYPE_CREATE_ACCOUNT, [this, apiIndex, args...]() { megaApi[apiIndex]->createAccount(args...); }); return mApi[apiIndex].lastError; }
    template<typename ... Args> int synchronousResumeCreateAccount(unsigned apiIndex, Args... args) { synchronousRequest(apiIndex, MegaRequest::TYPE_CREATE_ACCOUNT, [this, apiIndex, args...]() { megaApi[apiIndex]->resumeCreateAccount(args...); }); return mApi[apiIndex].lastError; }
    template<typename ... Args> int synchronousSendSignupLink(unsigned apiIndex, Args... args) { synchronousRequest(apiIndex, MegaRequest::TYPE_SEND_SIGNUP_LINK, [this, apiIndex, args...]() { megaApi[apiIndex]->sendSignupLink(args...); }); return mApi[apiIndex].lastError; }
    template<typename ... Args> int synchronousFastLogin(unsigned apiIndex, Args... args) { synchronousRequest(apiIndex, MegaRequest::TYPE_LOGIN, [this, apiIndex, args...]() { megaApi[apiIndex]->fastLogin(args...); }); return mApi[apiIndex].lastError; }
    template<typename ... Args> int synchronousRemove(unsigned apiIndex, Args... args) { synchronousRequest(apiIndex, MegaRequest::TYPE_REMOVE, [this, apiIndex, args...]() { megaApi[apiIndex]->remove(args...); }); return mApi[apiIndex].lastError; }
    template<typename ... Args> int synchronousInviteContact(unsigned apiIndex, Args... args) { synchronousRequest(apiIndex, MegaRequest::TYPE_INVITE_CONTACT, [this, apiIndex, args...]() { megaApi[apiIndex]->inviteContact(args...); }); return mApi[apiIndex].lastError; }
    template<typename ... Args> int synchronousReplyContactRequest(unsigned apiIndex, Args... args) { synchronousRequest(apiIndex, MegaRequest::TYPE_REPLY_CONTACT_REQUEST, [this, apiIndex, args...]() { megaApi[apiIndex]->replyContactRequest(args...); }); return mApi[apiIndex].lastError; }
    template<typename ... Args> int synchronousRemoveContact(unsigned apiIndex, Args... args) { synchronousRequest(apiIndex, MegaRequest::TYPE_REMOVE_CONTACT, [this, apiIndex, args...]() { megaApi[apiIndex]->removeContact(args...); }); return mApi[apiIndex].lastError; }
    template<typename ... Args> int synchronousShare(unsigned apiIndex, Args... args) { synchronousRequest(apiIndex, MegaRequest::TYPE_SHARE, [this, apiIndex, args...]() { megaApi[apiIndex]->share(args...); }); return mApi[apiIndex].lastError; }
    template<typename ... Args> int synchronousExportNode(unsigned apiIndex, Args... args) { synchronousRequest(apiIndex, MegaRequest::TYPE_EXPORT, [this, apiIndex, args...]() { megaApi[apiIndex]->exportNode(args...); }); return mApi[apiIndex].lastError; }
    template<typename ... Args> int synchronousGetRegisteredContacts(unsigned apiIndex, Args... args) { synchronousRequest(apiIndex, MegaRequest::TYPE_GET_REGISTERED_CONTACTS, [this, apiIndex, args...]() { megaApi[apiIndex]->getRegisteredContacts(args...); }); return mApi[apiIndex].lastError; }
    template<typename ... Args> int synchronousGetCountryCallingCodes(unsigned apiIndex, Args... args) { synchronousRequest(apiIndex, MegaRequest::TYPE_GET_COUNTRY_CALLING_CODES, [this, apiIndex, args...]() { megaApi[apiIndex]->getCountryCallingCodes(args...); }); return mApi[apiIndex].lastError; }
    template<typename ... Args> int synchronousGetUserAvatar(unsigned apiIndex, Args... args) { synchronousRequest(apiIndex, MegaRequest::TYPE_GET_ATTR_USER, [this, apiIndex, args...]() { megaApi[apiIndex]->getUserAvatar(args...); }); return mApi[apiIndex].lastError; }
    template<typename ... Args> int synchronousGetUserAttribute(unsigned apiIndex, Args... args) { synchronousRequest(apiIndex, MegaRequest::TYPE_GET_ATTR_USER, [this, apiIndex, args...]() { megaApi[apiIndex]->getUserAttribute(args...); }); return mApi[apiIndex].lastError; }
    template<typename ... Args> int synchronousSetNodeDuration(unsigned apiIndex, Args... args) { synchronousRequest(apiIndex, MegaRequest::TYPE_SET_ATTR_NODE, [this, apiIndex, args...]() { megaApi[apiIndex]->setNodeDuration(args...); }); return mApi[apiIndex].lastError; }
    template<typename ... Args> int synchronousSetNodeCoordinates(unsigned apiIndex, Args... args) { synchronousRequest(apiIndex, MegaRequest::TYPE_SET_ATTR_NODE, [this, apiIndex, args...]() { megaApi[apiIndex]->setNodeCoordinates(args...); }); return mApi[apiIndex].lastError; }
    template<typename ... Args> int synchronousGetSpecificAccountDetails(unsigned apiIndex, Args... args) { synchronousRequest(apiIndex, MegaRequest::TYPE_ACCOUNT_DETAILS, [this, apiIndex, args...]() { megaApi[apiIndex]->getSpecificAccountDetails(args...); }); return mApi[apiIndex].lastError; }
    template<typename ... Args> int synchronousMediaUploadRequestURL(unsigned apiIndex, Args... args) { synchronousRequest(apiIndex, MegaRequest::TYPE_GET_BACKGROUND_UPLOAD_URL, [this, apiIndex, args...]() { megaApi[apiIndex]->backgroundMediaUploadRequestUploadURL(args...); }); return mApi[apiIndex].lastError; }
    template<typename ... Args> int synchronousFetchTimeZone(unsigned apiIndex, Args... args) { synchronousRequest(apiIndex, MegaRequest::TYPE_FETCH_TIMEZONE, [this, apiIndex, args...]() { megaApi[apiIndex]->fetchTimeZone(args...); }); return mApi[apiIndex].lastError; }
    template<typename ... Args> int synchronousGetMiscFlags(unsigned apiIndex, Args... args) { synchronousRequest(apiIndex, MegaRequest::TYPE_GET_MISC_FLAGS, [this, apiIndex, args...]() { megaApi[apiIndex]->getMiscFlags(args...); }); return mApi[apiIndex].lastError; }
    template<typename ... Args> int synchronousGetUserEmail(unsigned apiIndex, Args... args) { synchronousRequest(apiIndex, MegaRequest::TYPE_GET_USER_EMAIL, [this, apiIndex, args...]() { megaApi[apiIndex]->getUserEmail(args...); }); return mApi[apiIndex].lastError; }
    template<typename ... Args> int synchronousCleanRubbishBin(unsigned apiIndex, Args... args) { synchronousRequest(apiIndex, MegaRequest::TYPE_CLEAN_RUBBISH_BIN, [this, apiIndex, args...]() { megaApi[apiIndex]->cleanRubbishBin(args...); }); return mApi[apiIndex].lastError; }
    template<typename ... Args> int synchronousGetExtendedAccountDetails(unsigned apiIndex, Args... args) { synchronousRequest(apiIndex, MegaRequest::TYPE_ACCOUNT_DETAILS, [this, apiIndex, args...]() { megaApi[apiIndex]->getExtendedAccountDetails(args...); }); return mApi[apiIndex].lastError; }
    template<typename ... Args> int synchronousKillSession(unsigned apiIndex, Args... args) { synchronousRequest(apiIndex, MegaRequest::TYPE_KILL_SESSION, [this, apiIndex, args...]() { megaApi[apiIndex]->killSession(args...); }); return mApi[apiIndex].lastError; }


    // convenience functions - make a request and wait for the result via listener, return the result code.  To add new functions to call, just copy the line
    template<typename ... requestArgs> std::unique_ptr<RequestTracker> asyncRequestLogin(unsigned apiIndex, requestArgs... args) { auto rt = ::mega::make_unique<RequestTracker>(megaApi[apiIndex].get()); megaApi[apiIndex]->login(args..., rt.get()); return rt; }
    template<typename ... requestArgs> std::unique_ptr<RequestTracker> asyncRequestFastLogin(unsigned apiIndex, requestArgs... args) { auto rt = ::mega::make_unique<RequestTracker>(megaApi[apiIndex].get()); megaApi[apiIndex]->fastLogin(args..., rt.get()); return rt; }
    template<typename ... requestArgs> std::unique_ptr<RequestTracker> asyncRequestFetchnodes(unsigned apiIndex, requestArgs... args) { auto rt = ::mega::make_unique<RequestTracker>(megaApi[apiIndex].get()); megaApi[apiIndex]->fetchNodes(args..., rt.get()); return rt; }
    template<typename ... requestArgs> int doRequestLogout(unsigned apiIndex, requestArgs... args) { RequestTracker rt(megaApi[apiIndex].get()); megaApi[apiIndex]->logout(args..., &rt); return rt.waitForResult(); }
    template<typename ... requestArgs> int doRequestLocalLogout(unsigned apiIndex, requestArgs... args) { RequestTracker rt(megaApi[apiIndex].get()); megaApi[apiIndex]->localLogout(args..., &rt); return rt.waitForResult(); }
    template<typename ... requestArgs> int doSetNodeDuration(unsigned apiIndex, requestArgs... args) { RequestTracker rt(megaApi[apiIndex].get()); megaApi[apiIndex]->setNodeDuration(args..., &rt); return rt.waitForResult(); }

    void createFile(string filename, bool largeFile = true);
    int64_t getFilesize(string filename);
    void deleteFile(string filename);

    void getAccountsForTest(unsigned howMany = 1);
    void releaseMegaApi(unsigned int apiIndex);

    void inviteContact(unsigned apiIndex, string email, string message, int action);
    void replyContact(MegaContactRequest *cr, int action);
    void removeContact(string email, int timeout = maxTimeout);
    void setUserAttribute(int type, string value, int timeout = maxTimeout);
    void getUserAttribute(MegaUser *u, int type, int timeout = maxTimeout, int accountIndex = 1);

    void shareFolder(MegaNode *n, const char *email, int action, int timeout = maxTimeout);

    void createPublicLink(unsigned apiIndex, MegaNode *n, m_time_t expireDate, int timeout, bool isFreeAccount);
    void importPublicLink(unsigned apiIndex, string link, MegaNode *parent, int timeout = maxTimeout);
    void getPublicNode(unsigned apiIndex, string link, int timeout = maxTimeout);
    void removePublicLink(unsigned apiIndex, MegaNode *n, int timeout = maxTimeout);

    void getContactRequest(unsigned int apiIndex, bool outgoing, int expectedSize = 1);

    void createFolder(unsigned int apiIndex, const char * name, MegaNode *n, int timeout = maxTimeout);

    void getRegisteredContacts(const std::map<std::string, std::string>& contacts);

    void getCountryCallingCodes(int timeout = maxTimeout);

#ifdef ENABLE_CHAT
    void createChat(bool group, MegaTextChatPeerList *peers, int timeout = maxTimeout);
#endif
};<|MERGE_RESOLUTION|>--- conflicted
+++ resolved
@@ -234,15 +234,9 @@
     void onEvent(MegaApi* api, MegaEvent *event) override;
 
 public:
-<<<<<<< HEAD
-    void login(unsigned int apiIndex, int timeout = maxTimeout);
-    void loginBySessionId(unsigned int apiIndex, const std::string& sessionId, int timeout = maxTimeout);
-    void fetchnodes(unsigned int apiIndex, int timeout = maxTimeout);
-=======
     //void login(unsigned int apiIndex, int timeout = maxTimeout);
     //void loginBySessionId(unsigned int apiIndex, const std::string& sessionId, int timeout = maxTimeout);
-    void fetchnodes(unsigned int apiIndex, int timeout = maxTimeout, bool resumeSyncs = false);
->>>>>>> e70d608c
+    void fetchnodes(unsigned int apiIndex, int timeout = maxTimeout);
     void logout(unsigned int apiIndex, int timeout = maxTimeout);
     char* dumpSession();
     void locallogout(int timeout = maxTimeout);
