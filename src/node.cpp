--- conflicted
+++ resolved
@@ -1183,11 +1183,7 @@
         {
             // set new name
             localname = newlocalpath->subpathFrom(p);
-<<<<<<< HEAD
-            name = localname.toName(*sync->client->fsaccess);
-=======
             name = localname.toName(*sync->client->fsaccess, sync->mFilesystemType);
->>>>>>> 9acb6655
 
             if (node)
             {
@@ -1794,11 +1790,7 @@
     l->localname = LocalPath(std::move(localname));
     l->slocalname.reset(shortname.empty() ? nullptr : new LocalPath(std::move(shortname)));
     l->slocalname_in_db = 0 != expansionflags[0];
-<<<<<<< HEAD
-    l->name = l->localname.toName(*sync->client->fsaccess);
-=======
     l->name = l->localname.toName(*sync->client->fsaccess, sync->mFilesystemType);
->>>>>>> 9acb6655
 
     memcpy(l->crc.data(), crc, sizeof crc);
     l->mtime = mtime;
