/**
 * @file win32/net.cpp
 * @brief Win32 network access layer (using WinHTTP)
 *
 * (c) 2013-2014 by Mega Limited, Wellsford, New Zealand
 *
 * This file is part of the MEGA SDK - Client Access Engine.
 *
 * Applications using the MEGA API must present a valid application key
 * and comply with the the rules set forth in the Terms of Service.
 *
 * The MEGA SDK is distributed in the hope that it will be useful,
 * but WITHOUT ANY WARRANTY; without even the implied warranty of
 * MERCHANTABILITY or FITNESS FOR A PARTICULAR PURPOSE.
 *
 * @copyright Simplified (2-clause) BSD License.
 *
 * You should have received a copy of the license along with this
 * program.
 */

#include "meganet.h"

namespace mega {
WinHttpIO::WinHttpIO()
{
    InitializeCriticalSection(&csHTTP);
    EnterCriticalSection(&csHTTP);

    hWakeupEvent = CreateEvent(NULL, FALSE, FALSE, NULL);

    waiter = NULL;
}

WinHttpIO::~WinHttpIO()
{
    WinHttpCloseHandle(hSession);
    LeaveCriticalSection(&csHTTP);
}

void WinHttpIO::setuseragent(string* useragent)
{
    string wuseragent;

    wuseragent.resize((useragent->size() + 1) * sizeof(wchar_t));
    wuseragent.resize(sizeof(wchar_t)
                      * (MultiByteToWideChar(CP_UTF8, 0, useragent->c_str(),
                                              -1, (wchar_t*)wuseragent.data(),
                                              wuseragent.size() / sizeof(wchar_t) + 1)
                          - 1));

    // create the session handle using the default settings.
    hSession = WinHttpOpen((LPCWSTR)wuseragent.data(),
                           WINHTTP_ACCESS_TYPE_DEFAULT_PROXY,
                           WINHTTP_NO_PROXY_NAME,
                           WINHTTP_NO_PROXY_BYPASS,
                           WINHTTP_FLAG_ASYNC);
}

// trigger wakeup
void WinHttpIO::httpevent()
{
    SetEvent(hWakeupEvent);
}

// (WinHTTP unfortunately uses threads, hence the need for a mutex)
void WinHttpIO::entercs()
{
    EnterCriticalSection(&csHTTP);
}

void WinHttpIO::leavecs()
{
    LeaveCriticalSection(&csHTTP);
}

// ensure wakeup from WinHttpIO events
void WinHttpIO::addevents(Waiter* cwaiter, int flags)
{
    waiter = (WinWaiter*)cwaiter;

    waiter->addhandle(hWakeupEvent, flags);
    waiter->pcsHTTP = &csHTTP;
}

// handle WinHTTP callbacks (which can be in a worker thread context)
VOID CALLBACK WinHttpIO::asynccallback(HINTERNET hInternet, DWORD_PTR dwContext,
                                       DWORD dwInternetStatus,
                                       LPVOID lpvStatusInformation,
                                       DWORD dwStatusInformationLength)
{
    WinHttpContext* httpctx = (WinHttpContext*)dwContext;
    WinHttpIO* httpio = (WinHttpIO*)httpctx->httpio;

    if (dwInternetStatus == WINHTTP_CALLBACK_STATUS_HANDLE_CLOSING)
    {
        assert(!httpctx->req);

        if (httpctx->gzip)
        {
            inflateEnd(&httpctx->z);
        }
        
        delete httpctx;
        return;
    }

    httpio->entercs();

    HttpReq* req = httpctx->req;

    // request cancellations that occured after asynccallback() was entered are caught here
    if (!req)
    {
        httpio->leavecs();
        return;
    }

    switch (dwInternetStatus)
    {
        case WINHTTP_CALLBACK_STATUS_DATA_AVAILABLE:
        {
            DWORD size = *(DWORD*)lpvStatusInformation;

            if (!size)
            {
                if (debug)
                {
                    if (req->binary)
                    {
                        cout << "[received " << req->bufpos << " bytes of raw data]" << endl;
                    }
                    else
                    {
                        cout << "Received: " << req->in.c_str() << endl;
                    }
                }

                req->status = req->httpstatus == 200 ? REQ_SUCCESS : REQ_FAILURE;
                httpio->success = true;
            }
            else
            {
                char* ptr;

                if (httpctx->gzip)
                {
                    m_off_t zprevsize = httpctx->zin.size();
                    httpctx->zin.resize(zprevsize + size);
                    ptr = (char*)httpctx->zin.data() + zprevsize;
                }
                else
                {
                    ptr = (char*)req->reserveput((unsigned*)&size);
                    req->bufpos += size;
                }

                if (!WinHttpReadData(hInternet, ptr, size, NULL))
                {
                    httpio->cancel(req);
                }
            }

            httpio->httpevent();
            break;
        }

        case WINHTTP_CALLBACK_STATUS_READ_COMPLETE:
            if (dwStatusInformationLength)
            {
                if (req->httpio)
                {
                    req->httpio->lastdata = Waiter::ds;
                }
            
                if (httpctx->gzip)
                {
                    httpctx->z.next_in = (Bytef*)lpvStatusInformation;
                    httpctx->z.avail_in = dwStatusInformationLength;

                    req->bufpos += httpctx->z.avail_out;
                    int t = inflate(&httpctx->z, Z_SYNC_FLUSH);
                    req->bufpos -= httpctx->z.avail_out;

                    if ((char *)lpvStatusInformation + dwStatusInformationLength ==
                             httpctx->zin.data() + httpctx->zin.size())
                    {
                        httpctx->zin.clear();
                    }

                    if (t != Z_OK && (t != Z_STREAM_END || httpctx->z.avail_out))
                    {
                        httpio->cancel(req);
                    }
                }

                if (!WinHttpQueryDataAvailable(httpctx->hRequest, NULL))
                {
                    httpio->cancel(req);
                    httpio->httpevent();
                }
            }
            break;

        case WINHTTP_CALLBACK_STATUS_HEADERS_AVAILABLE:
        {
            DWORD statusCode;
            DWORD statusCodeSize = sizeof(statusCode);

            if (!WinHttpQueryHeaders(httpctx->hRequest,
                                     WINHTTP_QUERY_STATUS_CODE | WINHTTP_QUERY_FLAG_NUMBER,
                                     WINHTTP_HEADER_NAME_BY_INDEX,
                                     &statusCode,
                                     &statusCodeSize,
                                     WINHTTP_NO_HEADER_INDEX))
            {
                httpio->cancel(req);
                httpio->httpevent();
            }
            else
            {
                req->httpstatus = statusCode;
<<<<<<< HEAD
                
=======

>>>>>>> 8138e37d
                if (req->httpio)
                {
                    req->httpio->lastdata = Waiter::ds;
                }

                if (!req->buf)
                {
                    // obtain original content length - always present if gzip is in use
                    DWORD contentLength;
                    DWORD contentLengthSize = sizeof(contentLength);

                    if (WinHttpQueryHeaders(httpctx->hRequest,
                                            WINHTTP_QUERY_CUSTOM | WINHTTP_QUERY_FLAG_NUMBER,
                                            L"Original-Content-Length",
                                            &contentLength,
                                            &contentLengthSize,
                                            WINHTTP_NO_HEADER_INDEX))
                    {
                        req->setcontentlength(contentLength);

                        // check for gzip content encoding
                        WCHAR contentEncoding[16];
                        DWORD contentEncodingSize = sizeof(contentEncoding);

                        httpctx->gzip = WinHttpQueryHeaders(httpctx->hRequest,
                                                WINHTTP_QUERY_CONTENT_ENCODING,
                                                WINHTTP_HEADER_NAME_BY_INDEX,
                                                &contentEncoding,
                                                &contentEncodingSize,
                                                WINHTTP_NO_HEADER_INDEX)
                                    && !wcscmp(contentEncoding, L"gzip");

                        if (httpctx->gzip)
                        {
                            httpctx->z.zalloc = Z_NULL;
                            httpctx->z.zfree = Z_NULL;
                            httpctx->z.opaque = Z_NULL;
                            httpctx->z.avail_in = 0;
                            httpctx->z.next_in = Z_NULL;

                            inflateInit2(&httpctx->z, MAX_WBITS+16);

                            req->in.resize(contentLength);
                            httpctx->z.avail_out = contentLength;
                            httpctx->z.next_out = (unsigned char*)req->in.data();
                        }
                    }
                }

                if (!WinHttpQueryDataAvailable(httpctx->hRequest, NULL))
                {
                    httpio->cancel(req);
                    httpio->httpevent();
                }
                else if (httpio->waiter && httpio->noinetds)
                {
                    httpio->inetstatus(true);
                }
            }

            break;
        }

        case WINHTTP_CALLBACK_STATUS_REQUEST_ERROR:
            if (httpio->waiter && GetLastError() != ERROR_WINHTTP_TIMEOUT)
            {
                httpio->inetstatus(false);
            }
            // fall through
        case WINHTTP_CALLBACK_STATUS_SECURE_FAILURE:
            httpio->cancel(req);
            httpio->httpevent();
            break;

        case WINHTTP_CALLBACK_STATUS_SENDREQUEST_COMPLETE:
        {
            PCCERT_CONTEXT cert;
            DWORD len = sizeof cert;

            if (WinHttpQueryOption(httpctx->hRequest, WINHTTP_OPTION_SERVER_CERT_CONTEXT, &cert, &len))
            {
                CRYPT_BIT_BLOB* pkey = &cert->pCertInfo->SubjectPublicKeyInfo.PublicKey;

                // this is an SSL connection: verify public key to prevent MITM attacks
                if (pkey->cbData != 270
                 || (memcmp(pkey->pbData, "\x30\x82\x01\x0a\x02\x82\x01\x01\x00" APISSLMODULUS1
                                          "\x02" APISSLEXPONENTSIZE APISSLEXPONENT, 270)
                  && memcmp(pkey->pbData, "\x30\x82\x01\x0a\x02\x82\x01\x01\x00" APISSLMODULUS2
                                          "\x02" APISSLEXPONENTSIZE APISSLEXPONENT, 270)))
                {
                    CertFreeCertificateContext(cert);
                    httpio->cancel(req);
                    httpio->httpevent();
                    break;
                }

                CertFreeCertificateContext(cert);
            }
        }
            // fall through
        case WINHTTP_CALLBACK_STATUS_WRITE_COMPLETE:
            if (httpctx->postpos < httpctx->postlen)
            {
                unsigned pos = httpctx->postpos;
                unsigned t = httpctx->postlen - pos;

                if (t > HTTP_POST_CHUNK_SIZE)
                {
                    t = HTTP_POST_CHUNK_SIZE;
                }

                httpctx->postpos += t;

                if (!WinHttpWriteData(httpctx->hRequest, (LPVOID)(httpctx->postdata + pos), t, NULL))
                {
                    req->httpio->cancel(req);
                }

                httpio->httpevent();
            }
            else
            {
                if (!WinHttpReceiveResponse(httpctx->hRequest, NULL))
                {
                    httpio->cancel(req);
                    httpio->httpevent();
                }
            }
    }

    httpio->leavecs();
}

// POST request to URL
void WinHttpIO::post(HttpReq* req, const char* data, unsigned len)
{
    if (debug)
    {
        cout << "POST target URL: " << req->posturl << endl;

        if (req->binary)
        {
            cout << "[sending " << req->out->size() << " bytes of raw data]" << endl;
        }
        else
        {
            cout << "Sending: " << *req->out << endl;
        }
    }

    WinHttpContext* httpctx;

    WCHAR szURL[8192];
    WCHAR szHost[256];
    URL_COMPONENTS urlComp = { sizeof urlComp };

    urlComp.lpszHostName = szHost;
    urlComp.dwHostNameLength = sizeof szHost / sizeof *szHost;
    urlComp.dwUrlPathLength = (DWORD)-1;
    urlComp.dwSchemeLength = (DWORD)-1;

    httpctx = new WinHttpContext;

    httpctx->httpio = this;
    httpctx->req = req;
    httpctx->gzip = false;

    req->httpiohandle = (void*)httpctx;

    if (MultiByteToWideChar(CP_UTF8, 0, req->posturl.c_str(), -1, szURL,
                            sizeof szURL / sizeof *szURL)
            && WinHttpCrackUrl(szURL, 0, 0, &urlComp))
    {
        if ((httpctx->hConnect = WinHttpConnect(hSession, szHost, urlComp.nPort, 0)))
        {
            httpctx->hRequest = WinHttpOpenRequest(httpctx->hConnect, L"POST",
                                                   urlComp.lpszUrlPath, NULL,
                                                   WINHTTP_NO_REFERER,
                                                   WINHTTP_DEFAULT_ACCEPT_TYPES,
                                                   (urlComp.nScheme == INTERNET_SCHEME_HTTPS)
                                                   ? WINHTTP_FLAG_SECURE
                                                   : 0);

            if (httpctx->hRequest)
            {
                WinHttpSetTimeouts(httpctx->hRequest, 20000, 20000, 0, 0);

                WinHttpSetStatusCallback(httpctx->hRequest, asynccallback,
                                         WINHTTP_CALLBACK_FLAG_DATA_AVAILABLE
                                         | WINHTTP_CALLBACK_FLAG_READ_COMPLETE
                                         | WINHTTP_CALLBACK_FLAG_HEADERS_AVAILABLE
                                         | WINHTTP_CALLBACK_FLAG_REQUEST_ERROR
                                         | WINHTTP_CALLBACK_FLAG_SECURE_FAILURE
                                         | WINHTTP_CALLBACK_FLAG_SENDREQUEST_COMPLETE
                                         | WINHTTP_CALLBACK_FLAG_WRITE_COMPLETE
                                         | WINHTTP_CALLBACK_FLAG_HANDLES,
                                         0);

                LPCWSTR pwszHeaders = (req->type == REQ_JSON || !req->buf)
                                      ? L"Content-Type: application/json\r\nAccept-Encoding: gzip"
                                      : L"Content-Type: application/octet-stream";

                // data is sent in HTTP_POST_CHUNK_SIZE instalments to ensure
                // semi-smooth UI progress info
                httpctx->postlen = data ? len : req->out->size();
                httpctx->postdata = data ? data : req->out->data();

                if (urlComp.nPort == 80)
                {
                    // HTTP connection: send a chunk of data immediately
                    httpctx->postpos = (httpctx->postlen < HTTP_POST_CHUNK_SIZE)
                                      ? httpctx->postlen
                                      : HTTP_POST_CHUNK_SIZE;
                }
                else
                {
                    // HTTPS connection: ignore certificate errors, send no data yet
                    DWORD flags = SECURITY_FLAG_IGNORE_CERT_CN_INVALID
                                | SECURITY_FLAG_IGNORE_CERT_DATE_INVALID
                                | SECURITY_FLAG_IGNORE_UNKNOWN_CA;

                    WinHttpSetOption(httpctx->hRequest, WINHTTP_OPTION_SECURITY_FLAGS, &flags, sizeof flags);

                    httpctx->postpos = 0;
                }

                if (WinHttpSendRequest(httpctx->hRequest, pwszHeaders,
                                       wcslen(pwszHeaders),
                                       (LPVOID)httpctx->postdata,
                                       httpctx->postpos,
                                       httpctx->postlen,
                                       (DWORD_PTR)httpctx))
                {
                    req->status = REQ_INFLIGHT;
                    return;
                }
            }
        }
        else
        {
            httpctx->hRequest = NULL;
        }
    }
    else
    {
        httpctx->hRequest = NULL;
        httpctx->hConnect = NULL;
    }

    req->status = REQ_FAILURE;
}

// cancel pending HTTP request
void WinHttpIO::cancel(HttpReq* req)
{
    WinHttpContext* httpctx;

    if ((httpctx = (WinHttpContext*)req->httpiohandle))
    {
        httpctx->req = NULL;

        req->httpstatus = 0;
        req->status = REQ_FAILURE;
        req->httpiohandle = NULL;

        if (httpctx->hConnect)
        {
            WinHttpCloseHandle(httpctx->hConnect);
        }

        if (httpctx->hRequest)
        {
            WinHttpCloseHandle(httpctx->hRequest);
        }
    }
}

// supply progress information on POST data
m_off_t WinHttpIO::postpos(void* handle)
{
    return ((WinHttpContext*)handle)->postpos;
}

// process events
bool WinHttpIO::doio()
{
    return false;
}
} // namespace<|MERGE_RESOLUTION|>--- conflicted
+++ resolved
@@ -220,11 +220,7 @@
             else
             {
                 req->httpstatus = statusCode;
-<<<<<<< HEAD
-                
-=======
-
->>>>>>> 8138e37d
+
                 if (req->httpio)
                 {
                     req->httpio->lastdata = Waiter::ds;
