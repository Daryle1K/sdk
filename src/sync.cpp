--- conflicted
+++ resolved
@@ -1180,13 +1180,8 @@
             LOG_warn << "Parent not detected yet. Unknown remainder: " << newname.toPath(*client->fsaccess);
             if (parent)
             {
-<<<<<<< HEAD
                 LocalPath notifyPath = parent->getLocalPath();
-                notifyPath.appendWithSeparator(newname.subpathTo(index), true, client->fsaccess->localseparator);
-=======
-                LocalPath notifyPath = parent->getLocalPath(true);
                 notifyPath.appendWithSeparator(newname.subpathTo(index), true);
->>>>>>> d6072256
                 dirnotify->notify(DirNotify::DIREVENTS, l, std::move(notifyPath), true);
             }
             return NULL;
