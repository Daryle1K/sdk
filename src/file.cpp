/**
 * @file file.cpp
 * @brief Classes for transferring files
 *
 * (c) 2013-2014 by Mega Limited, Auckland, New Zealand
 *
 * This file is part of the MEGA SDK - Client Access Engine.
 *
 * Applications using the MEGA API must present a valid application key
 * and comply with the the rules set forth in the Terms of Service.
 *
 * The MEGA SDK is distributed in the hope that it will be useful,
 * but WITHOUT ANY WARRANTY; without even the implied warranty of
 * MERCHANTABILITY or FITNESS FOR A PARTICULAR PURPOSE.
 *
 * @copyright Simplified (2-clause) BSD License.
 *
 * You should have received a copy of the license along with this
 * program.
 */

#include "mega/file.h"
#include "mega/transfer.h"
#include "mega/transferslot.h"
#include "mega/megaclient.h"
#include "mega/sync.h"
#include "mega/command.h"
#include "mega/logging.h"

namespace mega {
File::File()
{
    transfer = NULL;
    hprivate = true;
    hforeign = false;
    syncxfer = false;
    temporaryfile = false;
    h = UNDEF;
    tag = 0;
}

File::~File()
{
    // if transfer currently running, stop
    if (transfer)
    {
        transfer->client->stopxfer(this);
    }
}

bool File::serialize(string *d)
{
    char type = transfer->type;
    d->append((const char*)&type, sizeof(type));

    if (!FileFingerprint::serialize(d))
    {
        LOG_err << "Error serializing File: Unable to serialize FileFingerprint";
        return false;
    }

    unsigned short ll;
    bool flag;

    ll = (unsigned short)name.size();
    d->append((char*)&ll, sizeof(ll));
    d->append(name.data(), ll);

    ll = (unsigned short)localname.size();
    d->append((char*)&ll, sizeof(ll));
    d->append(localname.data(), ll);

    ll = (unsigned short)targetuser.size();
    d->append((char*)&ll, sizeof(ll));
    d->append(targetuser.data(), ll);

    ll = (unsigned short)privauth.size();
    d->append((char*)&ll, sizeof(ll));
    d->append(privauth.data(), ll);

    ll = (unsigned short)pubauth.size();
    d->append((char*)&ll, sizeof(ll));
    d->append(pubauth.data(), ll);

    d->append((const char*)&h, sizeof(h));
    d->append((const char*)filekey, sizeof(filekey));

    flag = hprivate;
    d->append((const char*)&flag, sizeof(flag));

    flag = hforeign;
    d->append((const char*)&flag, sizeof(flag));

    flag = syncxfer;
    d->append((const char*)&flag, sizeof(flag));

    flag = temporaryfile;
    d->append((const char*)&flag, sizeof(flag));

    d->append("\0\0\0\0\0\0\0\0", 9);

    return true;
}

File *File::unserialize(string *d)
{
    if (!d->size())
    {
        LOG_err << "Error unserializing File: Empty string";
        return NULL;
    }

    d->erase(0, 1);

    FileFingerprint *fp = FileFingerprint::unserialize(d);
    if (!fp)
    {
        LOG_err << "Error unserializing File: Unable to unserialize FileFingerprint";
        return NULL;
    }

    const char* ptr = d->data();
    const char* end = ptr + d->size();

    if (ptr + sizeof(unsigned short) > end)
    {
        LOG_err << "File unserialization failed - serialized string too short";
        delete fp;
        return NULL;
    }

    // read name
    unsigned short namelen = MemAccess::get<unsigned short>(ptr);
    ptr += sizeof(namelen);
    if (ptr + namelen + sizeof(unsigned short) > end)
    {
        LOG_err << "File unserialization failed - name too long";
        delete fp;
        return NULL;
    }
    const char *name = ptr;
    ptr += namelen;

    // read localname
    unsigned short localnamelen = MemAccess::get<unsigned short>(ptr);
    ptr += sizeof(localnamelen);
    if (ptr + localnamelen + sizeof(unsigned short) > end)
    {
        LOG_err << "File unserialization failed - localname too long";
        delete fp;
        return NULL;
    }
    const char *localname = ptr;
    ptr += localnamelen;

    // read targetuser
    unsigned short targetuserlen = MemAccess::get<unsigned short>(ptr);
    ptr += sizeof(targetuserlen);
    if (ptr + targetuserlen + sizeof(unsigned short) > end)
    {
        LOG_err << "File unserialization failed - targetuser too long";
        delete fp;
        return NULL;
    }
    const char *targetuser = ptr;
    ptr += targetuserlen;

    // read private auth
    unsigned short privauthlen = MemAccess::get<unsigned short>(ptr);
    ptr += sizeof(privauthlen);
    if (ptr + privauthlen + sizeof(unsigned short) > end)
    {
        LOG_err << "File unserialization failed - private auth too long";
        delete fp;
        return NULL;
    }
    const char *privauth = ptr;
    ptr += privauthlen;

    unsigned short pubauthlen = MemAccess::get<unsigned short>(ptr);
    ptr += sizeof(pubauthlen);
    if (ptr + pubauthlen + sizeof(handle) + FILENODEKEYLENGTH + sizeof(bool)
            + sizeof(bool) + sizeof(bool) + 10 > end)
    {
        LOG_err << "File unserialization failed - public auth too long";
        delete fp;
        return NULL;
    }
    const char *pubauth = ptr;
    ptr += pubauthlen;

    File *file = new File();
    *(FileFingerprint *)file = *(FileFingerprint *)fp;
    delete fp;

    file->name.assign(name, namelen);
    file->localname.assign(localname, localnamelen);
    file->targetuser.assign(targetuser, targetuserlen);
    file->privauth.assign(privauth, privauthlen);
    file->pubauth.assign(pubauth, pubauthlen);

    file->h = MemAccess::get<handle>(ptr);
    ptr += sizeof(handle);

    memcpy(file->filekey, ptr, FILENODEKEYLENGTH);
    ptr += FILENODEKEYLENGTH;

    file->hprivate = MemAccess::get<bool>(ptr);
    ptr += sizeof(bool);

    file->hforeign = MemAccess::get<bool>(ptr);
    ptr += sizeof(bool);

    file->syncxfer = MemAccess::get<bool>(ptr);
    ptr += sizeof(bool);

    file->temporaryfile = MemAccess::get<bool>(ptr);
    ptr += sizeof(bool);

    if (memcmp(ptr, "\0\0\0\0\0\0\0\0", 9))
    {
        LOG_err << "File unserialization failed - invalid version";
        delete file;
        return NULL;
    }
    ptr += 9;

    d->erase(0, ptr - d->data());
    return file;
}

void File::prepare()
{
    transfer->localfilename = localname;
}

void File::start()
{
}

void File::progress()
{
}

void File::completed(Transfer* t, LocalNode* l)
{
    if (t->type == PUT)
    {
        NewNode* newnode = new NewNode[1];

        // build new node
        newnode->source = NEW_UPLOAD;

        // upload handle required to retrieve/include pending file attributes
        newnode->uploadhandle = t->uploadhandle;

        // reference to uploaded file
        memcpy(newnode->uploadtoken, t->ultoken, sizeof newnode->uploadtoken);

        // file's crypto key
        newnode->nodekey.assign((char*)t->filekey, FILENODEKEYLENGTH);
        newnode->type = FILENODE;
        newnode->parenthandle = UNDEF;
#ifdef ENABLE_SYNC
        if ((newnode->localnode = l))
        {
            l->newnode = newnode;
            newnode->syncid = l->syncid;
        }
#endif
        AttrMap attrs;

        // store filename
        attrs.map['n'] = name;

        // store fingerprint
        t->serializefingerprint(&attrs.map['c']);

        string tattrstring;

        attrs.getjson(&tattrstring);

        newnode->attrstring = new string;
        t->client->makeattr(t->transfercipher(), newnode->attrstring, tattrstring.c_str());

        if (targetuser.size())
        {
            // drop file into targetuser's inbox
            int creqtag = t->client->reqtag;
            t->client->reqtag = tag;
            t->client->putnodes(targetuser.c_str(), newnode, 1);
            t->client->reqtag = creqtag;
        }
        else
        {
            handle th = h;

            // inaccessible target folder - use / instead
            if (!t->client->nodebyhandle(th))
            {
                th = t->client->rootnodes[0];
            }
#ifdef ENABLE_SYNC            
            if (l)
            {
                // tag the previous version in the synced folder (if any) or move to SyncDebris
                if (l->node && l->node->parent && l->node->parent->localnode)
                {
                    if (t->client->versions_disabled)
                    {
                        t->client->movetosyncdebris(l->node, l->sync->inshare);
                        t->client->execsyncdeletions();
                    }
                    else
                    {
                        newnode->ovhandle = l->node->nodehandle;
                    }
                }

                t->client->syncadding++;
            }
#endif
            if (!t->client->versions_disabled && ISUNDEF(newnode->ovhandle))
            {
                newnode->ovhandle = t->client->getovhandle(t->client->nodebyhandle(th), &name);
            }

            t->client->reqs.add(new CommandPutNodes(t->client,
                                                                  th, NULL,
                                                                  newnode, 1,
                                                                  tag,
#ifdef ENABLE_SYNC
                                                                  l ? PUTNODES_SYNC : PUTNODES_APP));
#else
                                                                  PUTNODES_APP));
#endif
        }
    }
}

void File::terminated()
{

}

// do not retry crypto errors or administrative takedowns; retry other types of
// failuresup to 16 times, except I/O errors (6 times)
bool File::failed(error e)
{
    if (e == API_EKEY)
    {
        if (!transfer->hascurrentmetamac)
        {
            // several integrity check errors uploading chunks
            return transfer->failcount < 1;
        }

        if (transfer->hasprevmetamac && transfer->prevmetamac == transfer->currentmetamac)
        {
            // integrity check failed after download, two times with the same value
            return false;
        }

        // integrity check failed once, try again
        transfer->prevmetamac = transfer->currentmetamac;
        transfer->hasprevmetamac = true;
        return transfer->failcount < 16;
    }

    return ((e != API_EBLOCKED && e != API_ENOENT && e != API_EINTERNAL && e != API_EACCESS && transfer->failcount < 16)
            && !((e == API_EREAD || e == API_EWRITE) && transfer->failcount > 6))
            || (syncxfer && e != API_EBLOCKED && e != API_EKEY && transfer->failcount <= 8);
}

void File::displayname(string* dname)
{
    if (name.size())
    {
        *dname = name;
    }
    else
    {
        pnode_t n;

        if ((n = transfer->client->nodebyhandle(h)))
        {
            *dname = n->displayname();
        }
        else
        {
            *dname = "DELETED/UNAVAILABLE";
        }
    }
}

#ifdef ENABLE_SYNC
SyncFileGet::SyncFileGet(Sync* csync, pnode_t cn, string* clocalname)
{
    sync = csync;

    n = cn;
    h = n->nodehandle;
    *(FileFingerprint*)this = *n;
    localname = *clocalname;

    syncxfer = true;
    n->syncget = this;
}

SyncFileGet::~SyncFileGet()
{
    if (n)
    {
        n->syncget = NULL;
    }
}

// create sync-specific temp download directory and set unique filename
void SyncFileGet::prepare()
{
    if (!transfer->localfilename.size())
    {
        int i;
        string tmpname, lockname;

        tmpname = "tmp";
        sync->client->fsaccess->name2local(&tmpname);

        if (!sync->tmpfa)
        {
            sync->tmpfa = sync->client->fsaccess->newfileaccess();

            for (i = 3; i--;)
            {
                LOG_verbose << "Creating tmp folder";
                transfer->localfilename = sync->localdebris;
                sync->client->fsaccess->mkdirlocal(&transfer->localfilename, true);

                transfer->localfilename.append(sync->client->fsaccess->localseparator);
                transfer->localfilename.append(tmpname);
                sync->client->fsaccess->mkdirlocal(&transfer->localfilename);

                // lock it
                transfer->localfilename.append(sync->client->fsaccess->localseparator);
                lockname = "lock";
                sync->client->fsaccess->name2local(&lockname);
                transfer->localfilename.append(lockname);

                if (sync->tmpfa->fopen(&transfer->localfilename, false, true))
                {
                    break;
                }
            }

            // if we failed to create the tmp dir three times in a row, fall
            // back to the sync's root
            if (i < 0)
            {
                delete sync->tmpfa;
                sync->tmpfa = NULL;
            }
        }

        if (sync->tmpfa)
        {
            transfer->localfilename = sync->localdebris;
            transfer->localfilename.append(sync->client->fsaccess->localseparator);
            transfer->localfilename.append(tmpname);
        }
        else
        {
            transfer->localfilename = sync->localroot.localname;
        }

        sync->client->fsaccess->tmpnamelocal(&tmpname);
        transfer->localfilename.append(sync->client->fsaccess->localseparator);
        transfer->localfilename.append(tmpname);
    }

    if (n->parenthandle != UNDEF && sync->client->nodebyhandle(n->parenthandle)->localnode)
    {
        sync->client->nodebyhandle(n->parenthandle)->localnode->treestate(TREESTATE_SYNCING);
    }
}

bool SyncFileGet::failed(error e)
{
<<<<<<< HEAD
    pnode_t parent = sync->client->nodebyhandle(n->parenthandle);

    if (n->parenthandle != UNDEF && parent && parent->localnode)
=======
    bool retry = File::failed(e);

    if (n->parent && n->parent->localnode)
>>>>>>> 0ec5073f
    {
        parent->localnode->treestate(TREESTATE_PENDING);

        if (!retry && (e == API_EBLOCKED || e == API_EKEY))
        {
<<<<<<< HEAD
            parent->client->movetosyncdebris(n, parent->localnode->sync->inshare);
=======
            if (e == API_EKEY)
            {
                int creqtag = n->parent->client->reqtag;
                n->parent->client->reqtag = 0;
                n->parent->client->sendevent(99433, "Undecryptable file");
                n->parent->client->reqtag = creqtag;
            }
            n->parent->client->movetosyncdebris(n, n->parent->localnode->sync->inshare);
>>>>>>> 0ec5073f
        }
    }

    return retry;
}

void SyncFileGet::progress()
{
    pnode_t parent = sync->client->nodebyhandle(n->parenthandle);

    File::progress();
    if (n->parenthandle != UNDEF && parent && parent->localnode && parent->localnode->ts != TREESTATE_SYNCING)
    {
        parent->localnode->treestate(TREESTATE_SYNCING);
    }
}

// update localname (parent's localnode)
void SyncFileGet::updatelocalname()
{
    attr_map::iterator ait;

    if ((ait = n->attrs.map.find('n')) != n->attrs.map.end())
    {
        if (n->parenthandle != UNDEF && n->client->nodebyhandle(n->parenthandle)->localnode)
        {
            string tmpname = ait->second;

            sync->client->fsaccess->name2local(&tmpname);
            n->client->nodebyhandle(n->parenthandle)->localnode->getlocalpath(&localname);

            localname.append(sync->client->fsaccess->localseparator);
            localname.append(tmpname);
        }
    }
}

// add corresponding LocalNode (by path), then self-destruct
void SyncFileGet::completed(Transfer*, LocalNode*)
{
    LocalNode *ll = sync->checkpath(NULL, &localname);
    if (ll && ll != (LocalNode*)~0 && n
            && (*(FileFingerprint *)ll) == (*(FileFingerprint *)n))
    {
        LOG_debug << "LocalNode created, associating with remote Node";
        ll->setnode(n);
        ll->treestate(TREESTATE_SYNCED);
        ll->sync->statecacheadd(ll);
        ll->sync->cachenodes();
    }
    delete this;
}

void SyncFileGet::terminated()
{
    delete this;
}
#endif
} // namespace<|MERGE_RESOLUTION|>--- conflicted
+++ resolved
@@ -304,7 +304,8 @@
             if (l)
             {
                 // tag the previous version in the synced folder (if any) or move to SyncDebris
-                if (l->node && l->node->parent && l->node->parent->localnode)
+                pnode_t pnode;
+                if (l->node && (pnode = l->node->client->nodebyhandle(l->node->parenthandle)) && pnode->localnode)
                 {
                     if (t->client->versions_disabled)
                     {
@@ -485,32 +486,23 @@
 
 bool SyncFileGet::failed(error e)
 {
-<<<<<<< HEAD
+    bool retry = File::failed(e);
+
     pnode_t parent = sync->client->nodebyhandle(n->parenthandle);
-
     if (n->parenthandle != UNDEF && parent && parent->localnode)
-=======
-    bool retry = File::failed(e);
-
-    if (n->parent && n->parent->localnode)
->>>>>>> 0ec5073f
     {
         parent->localnode->treestate(TREESTATE_PENDING);
 
         if (!retry && (e == API_EBLOCKED || e == API_EKEY))
         {
-<<<<<<< HEAD
-            parent->client->movetosyncdebris(n, parent->localnode->sync->inshare);
-=======
             if (e == API_EKEY)
             {
-                int creqtag = n->parent->client->reqtag;
-                n->parent->client->reqtag = 0;
-                n->parent->client->sendevent(99433, "Undecryptable file");
-                n->parent->client->reqtag = creqtag;
+                int creqtag = parent->client->reqtag;
+                parent->client->reqtag = 0;
+                parent->client->sendevent(99433, "Undecryptable file");
+                parent->client->reqtag = creqtag;
             }
-            n->parent->client->movetosyncdebris(n, n->parent->localnode->sync->inshare);
->>>>>>> 0ec5073f
+            parent->client->movetosyncdebris(n, parent->localnode->sync->inshare);
         }
     }
 
@@ -553,7 +545,7 @@
 {
     LocalNode *ll = sync->checkpath(NULL, &localname);
     if (ll && ll != (LocalNode*)~0 && n
-            && (*(FileFingerprint *)ll) == (*(FileFingerprint *)n))
+            && (*(FileFingerprint *)ll) == (*(FileFingerprint *)n.get()))
     {
         LOG_debug << "LocalNode created, associating with remote Node";
         ll->setnode(n);
