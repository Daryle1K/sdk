/**
 * @file utils.cpp
 * @brief Mega SDK various utilities and helper classes
 *
 * (c) 2013-2014 by Mega Limited, Auckland, New Zealand
 *
 * This file is part of the MEGA SDK - Client Access Engine.
 *
 * Applications using the MEGA API must present a valid application key
 * and comply with the the rules set forth in the Terms of Service.
 *
 * The MEGA SDK is distributed in the hope that it will be useful,
 * but WITHOUT ANY WARRANTY; without even the implied warranty of
 * MERCHANTABILITY or FITNESS FOR A PARTICULAR PURPOSE.
 *
 * @copyright Simplified (2-clause) BSD License.
 *
 * You should have received a copy of the license along with this
 * program.
 */

#include "mega/utils.h"
#include "mega/logging.h"
#include "mega/megaclient.h"
#include "mega/base64.h"
#include "mega/serialize64.h"
#include "mega/filesystem.h"

#include <iomanip>

#if defined(_WIN32) && defined(_MSC_VER)
#include <sys/timeb.h>
#endif

#ifdef __APPLE__
#include <sys/sysctl.h>
#endif

namespace mega {

string toNodeHandle(handle nodeHandle)
{
    char base64Handle[12];
    Base64::btoa((byte*)&(nodeHandle), MegaClient::NODEHANDLE, base64Handle);
    return string(base64Handle);
}

string toHandle(handle h)
{
    char base64Handle[14];
    Base64::btoa((byte*)&(h), sizeof h, base64Handle);
    return string(base64Handle);
}

CacheableWriter::CacheableWriter(string& d)
    : dest(d)
{
}

void CacheableWriter::serializebinary(byte* data, size_t len)
{
    dest.append((char*)data, len);
}

void CacheableWriter::serializechunkmacs(const chunkmac_map& m)
{
    m.serialize(dest);
}

void CacheableWriter::serializecstr(const char* field, bool storeNull)
{
    unsigned short ll = (unsigned short)(field ? strlen(field) + (storeNull ? 1 : 0) : 0);
    dest.append((char*)&ll, sizeof(ll));
    dest.append(field, ll);
}

void CacheableWriter::serializepstr(const string* field)
{
    unsigned short ll = (unsigned short)(field ? field->size() : 0);
    dest.append((char*)&ll, sizeof(ll));
    if (field) dest.append(field->data(), ll);
}

void CacheableWriter::serializestring(const string& field)
{
    unsigned short ll = (unsigned short)field.size();
    dest.append((char*)&ll, sizeof(ll));
    dest.append(field.data(), ll);
}

void CacheableWriter::serializecompressed64(int64_t field)
{
    byte buf[sizeof field+1];
    dest.append((const char*)buf, Serialize64::serialize(buf, field));
}

void CacheableWriter::serializei64(int64_t field)
{
    dest.append((char*)&field, sizeof(field));
}

void CacheableWriter::serializeu32(uint32_t field)
{
    dest.append((char*)&field, sizeof(field));
}

void CacheableWriter::serializehandle(handle field)
{
    dest.append((char*)&field, sizeof(field));
}

void CacheableWriter::serializenodehandle(handle field)
{
    dest.append((const char*)&field, MegaClient::NODEHANDLE);
}

void CacheableWriter::serializefsfp(fsfp_t field)
{
    dest.append((char*)&field, sizeof(field));
}

void CacheableWriter::serializebool(bool field)
{
    dest.append((char*)&field, sizeof(field));
}

void CacheableWriter::serializebyte(byte field)
{
    dest.append((char*)&field, sizeof(field));
}

void CacheableWriter::serializedouble(double field)
{
    dest.append((char*)&field, sizeof(field));
}

void CacheableWriter::serializeexpansionflags(bool b0, bool b1, bool b2, bool b3, bool b4, bool b5, bool b6, bool b7)
{
    unsigned char b[8];
    b[0] = b0;
    b[1] = b1;
    b[2] = b2;
    b[3] = b3;
    b[4] = b4;
    b[5] = b5;
    b[6] = b6;
    b[7] = b7;
    dest.append((char*)b, 8);
}


CacheableReader::CacheableReader(const string& d)
    : ptr(d.data())
    , end(ptr + d.size())
    , fieldnum(0)
{
}

void CacheableReader::eraseused(string& d)
{
    assert(end == d.data() + d.size());
    d.erase(0, ptr - d.data());
}

bool CacheableReader::unserializecstr(string& s, bool removeNull)
{
    if (ptr + sizeof(unsigned short) > end)
    {
        return false;
    }

    unsigned short len = MemAccess::get<unsigned short>(ptr);
    ptr += sizeof(len);

    if (ptr + len > end)
    {
        return false;
    }

    if (len)
    {
        s.assign(ptr, len - (removeNull ? 1 : 0));
    }
    ptr += len;
    fieldnum += 1;
    return true;
}


bool CacheableReader::unserializestring(string& s)
{
    if (ptr + sizeof(unsigned short) > end)
    {
        return false;
    }

    unsigned short len = MemAccess::get<unsigned short>(ptr);
    ptr += sizeof(len);

    if (ptr + len > end)
    {
        return false;
    }

    if (len)
    {
        s.assign(ptr, len);
    }
    ptr += len;
    fieldnum += 1;
    return true;
}

bool CacheableReader::unserializebinary(byte* data, size_t len)
{
    if (ptr + len > end)
    {
        return false;
    }

    memcpy(data, ptr, len);
    ptr += len;
    fieldnum += 1;
    return true;
}


void chunkmac_map::serialize(string& d) const
{
    unsigned short ll = (unsigned short)size();
    d.append((char*)&ll, sizeof(ll));
    for (const_iterator it = begin(); it != end(); it++)
    {
        d.append((char*)&it->first, sizeof(it->first));
        d.append((char*)&it->second, sizeof(it->second));
    }
}

bool chunkmac_map::unserialize(const char*& ptr, const char* end)
{
    unsigned short ll;
    if ((ptr + sizeof(ll) > end) || ptr + (ll = MemAccess::get<unsigned short>(ptr)) * (sizeof(m_off_t) + sizeof(ChunkMAC)) + sizeof(ll) > end)
    {
        return false;
    }

    ptr += sizeof(ll);

    for (int i = 0; i < ll; i++)
    {
        m_off_t pos = MemAccess::get<m_off_t>(ptr);
        ptr += sizeof(m_off_t);

        memcpy(&((*this)[pos]), ptr, sizeof(ChunkMAC));
        ptr += sizeof(ChunkMAC);
    }
    return true;
}

void chunkmac_map::calcprogress(m_off_t size, m_off_t& chunkpos, m_off_t& progresscompleted, m_off_t* lastblockprogress)
{
    chunkpos = 0;
    progresscompleted = 0;

    for (chunkmac_map::iterator it = begin(); it != end(); ++it)
    {
        m_off_t chunkceil = ChunkedHash::chunkceil(it->first, size);

        if (chunkpos == it->first && it->second.finished)
        {
            chunkpos = chunkceil;
            progresscompleted = chunkceil;
        }
        else if (it->second.finished)
        {
            m_off_t chunksize = chunkceil - ChunkedHash::chunkfloor(it->first);
            progresscompleted += chunksize;
        }
        else
        {
            progresscompleted += it->second.offset;
            if (lastblockprogress)
            {
                *lastblockprogress += it->second.offset;
            }
        }
    }
}

m_off_t chunkmac_map::nextUnprocessedPosFrom(m_off_t pos)
{
    for (const_iterator it = find(ChunkedHash::chunkfloor(pos));
        it != end();
        it = find(ChunkedHash::chunkfloor(pos)))
    {
        if (it->second.finished)
        {
            pos = ChunkedHash::chunkceil(pos);
        }
        else
        {
            pos += it->second.offset;
            break;
        }
    }
    return pos;
}

m_off_t chunkmac_map::expandUnprocessedPiece(m_off_t pos, m_off_t npos, m_off_t fileSize, m_off_t maxReqSize)
{
    for (iterator it = find(npos);
        npos < fileSize && (npos - pos) <= maxReqSize && (it == end() || (!it->second.finished && !it->second.offset));
        it = find(npos))
    {
        npos = ChunkedHash::chunkceil(npos, fileSize);
    }
    return npos;
}

void chunkmac_map::finishedUploadChunks(chunkmac_map& macs)
{
    for (auto& m : macs)
    {
        m.second.finished = true;
        (*this)[m.first] = m.second;
        LOG_verbose << "Upload chunk completed: " << m.first;
    }
}

// coalesce block macs into file mac
int64_t chunkmac_map::macsmac(SymmCipher *cipher)
{
    byte mac[SymmCipher::BLOCKSIZE] = { 0 };

    for (chunkmac_map::iterator it = begin(); it != end(); it++)
    {
        assert(it->first == ChunkedHash::chunkfloor(it->first));
        // LOG_debug << "macsmac input: " << it->first << ": " << Base64Str<sizeof it->second.mac>(it->second.mac);
        SymmCipher::xorblock(it->second.mac, mac);
        cipher->ecb_encrypt(mac);
    }

    uint32_t* m = (uint32_t*)mac;

    m[0] ^= m[1];
    m[1] = m[2] ^ m[3];

    return MemAccess::get<int64_t>((const char*)mac);
}

bool CacheableReader::unserializechunkmacs(chunkmac_map& m)
{
    if (m.unserialize(ptr, end))   // ptr is adjusted by reference
    {
        fieldnum += 1;
        return true;
    }
    return false;
}

bool CacheableReader::unserializecompressed64(uint64_t& field)
{
    int fieldSize;
    if ((fieldSize = Serialize64::unserialize((byte*)ptr, static_cast<int>(end - ptr), &field)) < 0)
    {
        LOG_err << "Serialize64 unserialization failed - malformed field";
        return false;
    }
    else
    {
        ptr += fieldSize;
    }
    return true;
}

bool CacheableReader::unserializei64(int64_t& field)
{
    if (ptr + sizeof(int64_t) > end)
    {
        return false;
    }
    field = MemAccess::get<int64_t>(ptr);
    ptr += sizeof(int64_t);
    fieldnum += 1;
    return true;
}

bool CacheableReader::unserializeu32(uint32_t& field)
{
    if (ptr + sizeof(uint32_t) > end)
    {
        return false;
    }
    field = MemAccess::get<uint32_t>(ptr);
    ptr += sizeof(uint32_t);
    fieldnum += 1;
    return true;
}

bool CacheableReader::unserializehandle(handle& field)
{
    if (ptr + sizeof(handle) > end)
    {
        return false;
    }
    field = MemAccess::get<handle>(ptr);
    ptr += sizeof(handle);
    fieldnum += 1;
    return true;
}

bool CacheableReader::unserializenodehandle(handle& field)
{
    if (ptr + MegaClient::NODEHANDLE > end)
    {
        return false;
    }
    field = 0;
    memcpy((char*)&field, ptr, MegaClient::NODEHANDLE);
    ptr += MegaClient::NODEHANDLE;
    fieldnum += 1;
    return true;
}

bool CacheableReader::unserializefsfp(fsfp_t& field)
{
    if (ptr + sizeof(fsfp_t) > end)
    {
        return false;
    }
    field = MemAccess::get<fsfp_t>(ptr);
    ptr += sizeof(fsfp_t);
    fieldnum += 1;
    return true;
}

bool CacheableReader::unserializebool(bool& field)
{
    if (ptr + sizeof(bool) > end)
    {
        return false;
    }
    field = MemAccess::get<bool>(ptr);
    ptr += sizeof(bool);
    fieldnum += 1;
    return true;
}

bool CacheableReader::unserializebyte(byte& field)
{
    if (ptr + sizeof(byte) > end)
    {
        return false;
    }
    field = MemAccess::get<byte>(ptr);
    ptr += sizeof(byte);
    fieldnum += 1;
    return true;
}

bool CacheableReader::unserializedouble(double& field)
{
    if (ptr + sizeof(double) > end)
    {
        return false;
    }
    field = MemAccess::get<double>(ptr);
    ptr += sizeof(double);
    fieldnum += 1;
    return true;
}

bool CacheableReader::unserializeexpansionflags(unsigned char field[8], unsigned usedFlagCount)
{
    if (ptr + 8 > end)
    {
        return false;
    }
    memcpy(field, ptr, 8);

    for (int i = usedFlagCount;  i < 8; i++ )
    {
        if (field[i])
        {
            LOG_err << "Unserialization failed in expansion flags, invalid version detected.  Fieldnum: " << fieldnum;
            return false;
        }
    }

    ptr += 8;
    fieldnum += 1;
    return true;
}

#ifdef ENABLE_CHAT
TextChat::TextChat()
{
    id = UNDEF;
    priv = PRIV_UNKNOWN;
    shard = -1;
    userpriv = NULL;
    group = false;
    ou = UNDEF;
    resetTag();
    ts = 0;
    flags = 0;
    publicchat = false;

    memset(&changed, 0, sizeof(changed));
}

TextChat::~TextChat()
{
    delete userpriv;
}

bool TextChat::serialize(string *d)
{
    unsigned short ll;

    d->append((char*)&id, sizeof id);
    d->append((char*)&priv, sizeof priv);
    d->append((char*)&shard, sizeof shard);

    ll = (unsigned short)(userpriv ? userpriv->size() : 0);
    d->append((char*)&ll, sizeof ll);
    if (userpriv)
    {
        userpriv_vector::iterator it = userpriv->begin();
        while (it != userpriv->end())
        {
            handle uh = it->first;
            d->append((char*)&uh, sizeof uh);

            privilege_t priv = it->second;
            d->append((char*)&priv, sizeof priv);

            it++;
        }
    }

    d->append((char*)&group, sizeof group);

    // title is a binary array
    ll = (unsigned short)title.size();
    d->append((char*)&ll, sizeof ll);
    d->append(title.data(), ll);

    d->append((char*)&ou, sizeof ou);
    d->append((char*)&ts, sizeof(ts));

    char hasAttachments = attachedNodes.size() != 0;
    d->append((char*)&hasAttachments, 1);

    d->append((char*)&flags, 1);

    char mode = publicchat ? 1 : 0;
    d->append((char*)&mode, 1);

    char hasUnifiedKey = unifiedKey.size() ? 1 : 0;
    d->append((char *)&hasUnifiedKey, 1);

    d->append("\0\0\0\0\0\0", 6); // additional bytes for backwards compatibility

    if (hasAttachments)
    {
        ll = (unsigned short)attachedNodes.size();  // number of nodes with granted access
        d->append((char*)&ll, sizeof ll);

        for (attachments_map::iterator it = attachedNodes.begin(); it != attachedNodes.end(); it++)
        {
            d->append((char*)&it->first, sizeof it->first); // nodehandle

            ll = (unsigned short)it->second.size(); // number of users with granted access to the node
            d->append((char*)&ll, sizeof ll);
            for (set<handle>::iterator ituh = it->second.begin(); ituh != it->second.end(); ituh++)
            {
                d->append((char*)&(*ituh), sizeof *ituh);   // userhandle
            }
        }
    }

    if (hasUnifiedKey)
    {
        ll = (unsigned short) unifiedKey.size();
        d->append((char *)&ll, sizeof ll);
        d->append((char*) unifiedKey.data(), unifiedKey.size());
    }

    return true;
}

TextChat* TextChat::unserialize(class MegaClient *client, string *d)
{
    handle id;
    privilege_t priv;
    int shard;
    userpriv_vector *userpriv = NULL;
    bool group;
    string title;   // byte array
    handle ou;
    m_time_t ts;
    byte flags;
    char hasAttachments;
    attachments_map attachedNodes;
    bool publicchat;
    string unifiedKey;

    unsigned short ll;
    const char* ptr = d->data();
    const char* end = ptr + d->size();

    if (ptr + sizeof(handle) + sizeof(privilege_t) + sizeof(int) + sizeof(short) > end)
    {
        return NULL;
    }

    id = MemAccess::get<handle>(ptr);
    ptr += sizeof id;

    priv = MemAccess::get<privilege_t>(ptr);
    ptr += sizeof priv;

    shard = MemAccess::get<int>(ptr);
    ptr += sizeof shard;

    ll = MemAccess::get<unsigned short>(ptr);
    ptr += sizeof ll;
    if (ll)
    {
        if (ptr + ll * (sizeof(handle) + sizeof(privilege_t)) > end)
        {
            return NULL;
        }

        userpriv = new userpriv_vector();

        for (unsigned short i = 0; i < ll; i++)
        {
            handle uh = MemAccess::get<handle>(ptr);
            ptr += sizeof uh;

            privilege_t priv = MemAccess::get<privilege_t>(ptr);
            ptr += sizeof priv;

            userpriv->push_back(userpriv_pair(uh, priv));
        }

        if (priv == PRIV_RM)    // clear peerlist if removed
        {
            delete userpriv;
            userpriv = NULL;
        }
    }

    if (ptr + sizeof(bool) + sizeof(unsigned short) > end)
    {
        delete userpriv;
        return NULL;
    }

    group = MemAccess::get<bool>(ptr);
    ptr += sizeof group;

    ll = MemAccess::get<unsigned short>(ptr);
    ptr += sizeof ll;
    if (ll)
    {
        if (ptr + ll > end)
        {
            delete userpriv;
            return NULL;
        }
        title.assign(ptr, ll);
    }
    ptr += ll;

    if (ptr + sizeof(handle) + sizeof(m_time_t) + sizeof(char) + 9 > end)
    {
        delete userpriv;
        return NULL;
    }

    ou = MemAccess::get<handle>(ptr);
    ptr += sizeof ou;

    ts = MemAccess::get<m_time_t>(ptr);
    ptr += sizeof(m_time_t);

    hasAttachments = MemAccess::get<char>(ptr);
    ptr += sizeof hasAttachments;

    flags = MemAccess::get<char>(ptr);
    ptr += sizeof(char);

    char mode = MemAccess::get<char>(ptr);
    publicchat = (mode == 1);
    ptr += sizeof(char);

    char hasUnifiedKey = MemAccess::get<char>(ptr);
    ptr += sizeof(char);

    for (int i = 6; i--;)
    {
        if (ptr + MemAccess::get<unsigned char>(ptr) < end)
        {
            ptr += MemAccess::get<unsigned char>(ptr) + 1;
        }
    }

    if (hasAttachments)
    {
        unsigned short numNodes = 0;
        if (ptr + sizeof numNodes > end)
        {
            delete userpriv;
            return NULL;
        }

        numNodes = MemAccess::get<unsigned short>(ptr);
        ptr += sizeof numNodes;

        for (int i = 0; i < numNodes; i++)
        {
            handle h = UNDEF;
            unsigned short numUsers = 0;
            if (ptr + sizeof h + sizeof numUsers > end)
            {
                delete userpriv;
                return NULL;
            }

            h = MemAccess::get<handle>(ptr);
            ptr += sizeof h;

            numUsers = MemAccess::get<unsigned short>(ptr);
            ptr += sizeof numUsers;

            handle uh = UNDEF;
            if (ptr + (numUsers * sizeof(uh)) > end)
            {
                delete userpriv;
                return NULL;
            }

            for (int j = 0; j < numUsers; j++)
            {
                uh = MemAccess::get<handle>(ptr);
                ptr += sizeof uh;

                attachedNodes[h].insert(uh);
            }
        }
    }

    if (hasUnifiedKey)
    {
        unsigned short keylen = 0;
        if (ptr + sizeof keylen > end)
        {
            delete userpriv;
            return NULL;
        }

        keylen = MemAccess::get<unsigned short>(ptr);
        ptr += sizeof keylen;

        if (ptr + keylen > end)
        {
            delete userpriv;
            return NULL;
        }

        unifiedKey.assign(ptr, keylen);
        ptr += keylen;
    }

    if (ptr < end)
    {
        delete userpriv;
        return NULL;
    }

    if (client->chats.find(id) == client->chats.end())
    {
        client->chats[id] = new TextChat();
    }
    else
    {
        LOG_warn << "Unserialized a chat already in RAM";
    }
    TextChat* chat = client->chats[id];
    chat->id = id;
    chat->priv = priv;
    chat->shard = shard;
    chat->userpriv = userpriv;
    chat->group = group;
    chat->title = title;
    chat->ou = ou;
    chat->resetTag();
    chat->ts = ts;
    chat->flags = flags;
    chat->attachedNodes = attachedNodes;
    chat->publicchat = publicchat;
    chat->unifiedKey = unifiedKey;

    memset(&chat->changed, 0, sizeof(chat->changed));

    return chat;
}

void TextChat::setTag(int tag)
{
    if (this->tag != 0)    // external changes prevail
    {
        this->tag = tag;
    }
}

int TextChat::getTag()
{
    return tag;
}

void TextChat::resetTag()
{
    tag = -1;
}

bool TextChat::setNodeUserAccess(handle h, handle uh, bool revoke)
{
    if (revoke)
    {
        attachments_map::iterator uhit = attachedNodes.find(h);
        if (uhit != attachedNodes.end())
        {
            uhit->second.erase(uh);
            if (uhit->second.empty())
            {
                attachedNodes.erase(h);
                changed.attachments = true;
            }
            return true;
        }
    }
    else
    {
        attachedNodes[h].insert(uh);
        changed.attachments = true;
        return true;
    }

    return false;
}

bool TextChat::setFlags(byte newFlags)
{
    if (flags == newFlags)
    {
        return false;
    }

    flags = newFlags;
    changed.flags = true;

    return true;
}

bool TextChat::isFlagSet(uint8_t offset) const
{
    return (flags >> offset) & 1U;
}

bool TextChat::setMode(bool publicchat)
{
    if (this->publicchat == publicchat)
    {
        return false;
    }

    this->publicchat = publicchat;
    changed.mode = true;

    return true;
}

bool TextChat::setFlag(bool value, uint8_t offset)
{
    if (bool((flags >> offset) & 1U) == value)
    {
        return false;
    }

    flags ^= (1U << offset);
    changed.flags = true;

    return true;
}
#endif

/**
 * @brief Encrypts a string after padding it to block length.
 *
 * Note: With an IV, only use the first 8 bytes.
 *
 * @param data Data buffer to be encrypted. Encryption is done in-place,
 *     so cipher text will be in `data` afterwards as well.
 * @param key AES key for encryption.
 * @param iv Optional initialisation vector for encryption. Will use a
 *     zero IV if not given. If `iv` is a zero length string, a new IV
 *     for encryption will be generated and available through the reference.
 * @return Void.
 */
void PaddedCBC::encrypt(PrnGen &rng, string* data, SymmCipher* key, string* iv)
{
    if (iv)
    {
        // Make a new 8-byte IV, if the one passed is zero length.
        if (iv->size() == 0)
        {
            byte* buf = new byte[8];
            rng.genblock(buf, 8);
            iv->append((char*)buf);
            delete [] buf;
        }

        // Truncate a longer IV to its first 8 bytes.
        if (iv->size() > 8)
        {
            iv->resize(8);
        }

        // Bring up the IV size to BLOCKSIZE.
        iv->resize(key->BLOCKSIZE);
    }

    // Pad to block size and encrypt.
    data->append("E");
    data->resize((data->size() + key->BLOCKSIZE - 1) & - key->BLOCKSIZE, 'P');
    if (iv)
    {
        key->cbc_encrypt((byte*)data->data(), data->size(),
                         (const byte*)iv->data());
    }
    else
    {
        key->cbc_encrypt((byte*)data->data(), data->size());
    }

    // Truncate IV back to the first 8 bytes only..
    if (iv)
    {
        iv->resize(8);
    }
}

/**
 * @brief Decrypts a string and strips the padding.
 *
 * Note: With an IV, only use the first 8 bytes.
 *
 * @param data Data buffer to be decrypted. Decryption is done in-place,
 *     so plain text will be in `data` afterwards as well.
 * @param key AES key for decryption.
 * @param iv Optional initialisation vector for encryption. Will use a
 *     zero IV if not given.
 * @return Void.
 */
bool PaddedCBC::decrypt(string* data, SymmCipher* key, string* iv)
{
    if (iv)
    {
        // Truncate a longer IV to its first 8 bytes.
        if (iv->size() > 8)
        {
            iv->resize(8);
        }

        // Bring up the IV size to BLOCKSIZE.
        iv->resize(key->BLOCKSIZE);
    }

    if ((data->size() & (key->BLOCKSIZE - 1)))
    {
        return false;
    }

    // Decrypt and unpad.
    if (iv)
    {
        key->cbc_decrypt((byte*)data->data(), data->size(),
                         (const byte*)iv->data());
    }
    else
    {
        key->cbc_decrypt((byte*)data->data(), data->size());
    }

    size_t p = data->find_last_of('E');

    if (p == string::npos)
    {
        return false;
    }

    data->resize(p);

    return true;
}

// start of chunk
m_off_t ChunkedHash::chunkfloor(m_off_t p)
{
    m_off_t cp, np;

    cp = 0;

    for (unsigned i = 1; i <= 8; i++)
    {
        np = cp + i * SEGSIZE;

        if ((p >= cp) && (p < np))
        {
            return cp;
        }

        cp = np;
    }

    return ((p - cp) & - (8 * SEGSIZE)) + cp;
}

// end of chunk (== start of next chunk)
m_off_t ChunkedHash::chunkceil(m_off_t p, m_off_t limit)
{
    m_off_t cp, np;

    cp = 0;

    for (unsigned i = 1; i <= 8; i++)
    {
        np = cp + i * SEGSIZE;

        if ((p >= cp) && (p < np))
        {
            return (limit < 0 || np < limit) ? np : limit;
        }

        cp = np;
    }

    np = ((p - cp) & - (8 * SEGSIZE)) + cp + 8 * SEGSIZE;
    return (limit < 0 || np < limit) ? np : limit;
}


// cryptographic signature generation/verification
HashSignature::HashSignature(Hash* h)
{
    hash = h;
}

HashSignature::~HashSignature()
{
    delete hash;
}

void HashSignature::add(const byte* data, unsigned len)
{
    hash->add(data, len);
}

unsigned HashSignature::get(AsymmCipher* privk, byte* sigbuf, unsigned sigbuflen)
{
    string h;

    hash->get(&h);

    return privk->rawdecrypt((const byte*)h.data(), h.size(), sigbuf, sigbuflen);
}

bool HashSignature::checksignature(AsymmCipher* pubk, const byte* sig, unsigned len)
{
    string h, s;
    unsigned size;

    hash->get(&h);

    s.resize(h.size());

    if (!(size = pubk->rawencrypt(sig, len, (byte*)s.data(), s.size())))
    {
        return 0;
    }

    if (size < h.size())
    {
        // left-pad with 0
        s.insert(0, h.size() - size, 0);
        s.resize(h.size());
    }

    return s == h;
}

PayCrypter::PayCrypter(PrnGen &rng)
    : rng(rng)
{
    rng.genblock(keys, ENC_KEY_BYTES + MAC_KEY_BYTES);
    encKey = keys;
    hmacKey = keys+ENC_KEY_BYTES;

    rng.genblock(iv, IV_BYTES);
}

void PayCrypter::setKeys(const byte *newEncKey, const byte *newHmacKey, const byte *newIv)
{
    memcpy(encKey, newEncKey, ENC_KEY_BYTES);
    memcpy(hmacKey, newHmacKey, MAC_KEY_BYTES);
    memcpy(iv, newIv, IV_BYTES);
}

bool PayCrypter::encryptPayload(const string *cleartext, string *result)
{
    //Check parameters
    if(!cleartext || !result)
    {
        return false;
    }

    //AES-CBC encryption
    string encResult;
    SymmCipher sym(encKey);
    sym.cbc_encrypt_pkcs_padding(cleartext, iv, &encResult);

    //Prepare the message to authenticate (IV + cipher text)
    string toAuthenticate((char *)iv, IV_BYTES);
    toAuthenticate.append(encResult);

    //HMAC-SHA256
    HMACSHA256 hmacProcessor(hmacKey, MAC_KEY_BYTES);
    hmacProcessor.add((byte *)toAuthenticate.data(), toAuthenticate.size());
    result->resize(32);
    hmacProcessor.get((byte *)result->data());

    //Complete the result (HMAC + IV - ciphertext)
    result->append((char *)iv, IV_BYTES);
    result->append(encResult);
    return true;
}

bool PayCrypter::rsaEncryptKeys(const string *cleartext, const byte *pubkdata, int pubkdatalen, string *result, bool randompadding)
{
    //Check parameters
    if(!cleartext || !pubkdata || !result)
    {
        return false;
    }

    //Create an AsymmCipher with the public key
    AsymmCipher asym;
    asym.setkey(AsymmCipher::PUBKEY, pubkdata, pubkdatalen);

    //Prepare the message to encrypt (2-byte header + clear text)
    string keyString;
    keyString.append(1, (byte)(cleartext->size() >> 8));
    keyString.append(1, (byte)(cleartext->size()));
    keyString.append(*cleartext);

    //Save the length of the valid message
    size_t keylen = keyString.size();

    //Resize to add padding
    keyString.resize(asym.key[AsymmCipher::PUB_PQ].ByteCount() - 2);

    //Add padding
    if(randompadding)
    {
        rng.genblock((byte *)keyString.data() + keylen, keyString.size() - keylen);
    }

    //RSA encryption
    result->resize(pubkdatalen);
    result->resize(asym.rawencrypt((byte *)keyString.data(), keyString.size(), (byte *)result->data(), result->size()));

    //Complete the result (2-byte header + RSA result)
    size_t reslen = result->size();
    result->insert(0, 1, (byte)(reslen >> 8));
    result->insert(1, 1, (byte)(reslen));
    return true;
}

bool PayCrypter::hybridEncrypt(const string *cleartext, const byte *pubkdata, int pubkdatalen, string *result, bool randompadding)
{
    if(!cleartext || !pubkdata || !result)
    {
        return false;
    }

    //Generate the payload
    string payloadString;
    encryptPayload(cleartext, &payloadString);

    //RSA encryption
    string rsaKeyCipher;
    string keysString;
    keysString.assign((char *)keys, ENC_KEY_BYTES + MAC_KEY_BYTES);
    rsaEncryptKeys(&keysString, pubkdata, pubkdatalen, &rsaKeyCipher, randompadding);

    //Complete the result
    *result = rsaKeyCipher + payloadString;
    return true;
}

#ifdef _WIN32
int mega_snprintf(char *s, size_t n, const char *format, ...)
{
    va_list args;
    int ret;

    if (!s || n <= 0)
    {
        return -1;
    }

    va_start(args, format);
    ret = vsnprintf(s, n, format, args);
    va_end(args);

    s[n - 1] = '\0';
    return ret;
}
#endif

string * TLVstore::tlvRecordsToContainer(PrnGen &rng, SymmCipher *key, encryptionsetting_t encSetting)
{
    // decide nonce/IV and auth. tag lengths based on the `mode`
    unsigned ivlen = TLVstore::getIvlen(encSetting);
    unsigned taglen = TLVstore::getTaglen(encSetting);
    encryptionmode_t encMode = TLVstore::getMode(encSetting);

    if (!ivlen || !taglen || encMode == AES_MODE_UNKNOWN)
    {
        return NULL;
    }

    // serialize the TLV records
    string *container = tlvRecordsToContainer();

    // generate IV array
    byte *iv = new byte[ivlen];
    rng.genblock(iv, ivlen);

    string cipherText;

    // encrypt the bytes using the specified mode

    if (encMode == AES_MODE_CCM)   // CCM or GCM_BROKEN (same than CCM)
    {
        key->ccm_encrypt(container, iv, ivlen, taglen, &cipherText);
    }
    else if (encMode == AES_MODE_GCM)   // then use GCM
    {
        key->gcm_encrypt(container, iv, ivlen, taglen, &cipherText);
    }

    string *result = new string;
    result->resize(1);
    result->at(0) = static_cast<char>(encSetting);
    result->append((char*) iv, ivlen);
    result->append((char*) cipherText.data(), cipherText.length()); // includes auth. tag

    delete [] iv;
    delete container;

    return result;
}

string* TLVstore::tlvRecordsToContainer()
{
    string *result = new string;
    size_t offset = 0;
    size_t length;

    for (TLV_map::iterator it = tlv.begin(); it != tlv.end(); it++)
    {
        // copy Type
        result->append(it->first);
        offset += it->first.length() + 1;   // keep the NULL-char for Type string

        // set Length of value
        length = it->second.length();
        result->resize(offset + 2);
        result->at(offset) = static_cast<char>(length >> 8);
        result->at(offset + 1) = static_cast<char>(length & 0xFF);
        offset += 2;

        // copy the Value
        result->append((char*)it->second.data(), it->second.length());
        offset += it->second.length();
    }

    return result;
}

std::string TLVstore::get(string type) const
{
    return tlv.at(type);
}

const TLV_map * TLVstore::getMap() const
{
    return &tlv;
}

vector<string> *TLVstore::getKeys() const
{
    vector<string> *keys = new vector<string>;
    for (string_map::const_iterator it = tlv.begin(); it != tlv.end(); it++)
    {
        keys->push_back(it->first);
    }
    return keys;
}

bool TLVstore::find(string type) const
{
    return (tlv.find(type) != tlv.end());
}

void TLVstore::set(string type, string value)
{
    tlv[type] = value;
}

void TLVstore::reset(std::string type)
{
    tlv.erase(type);
}

size_t TLVstore::size()
{
    return tlv.size();
}

unsigned TLVstore::getTaglen(int mode)
{

    switch (mode)
    {
    case AES_CCM_10_16:
    case AES_CCM_12_16:
    case AES_GCM_12_16_BROKEN:
    case AES_GCM_12_16:
        return 16;

    case AES_CCM_10_08:
    case AES_GCM_10_08_BROKEN:
    case AES_GCM_10_08:
        return 8;

    default:    // unknown block encryption mode
        return 0;
    }
}

unsigned TLVstore::getIvlen(int mode)
{
    switch (mode)
    {
    case AES_CCM_12_16:
    case AES_GCM_12_16_BROKEN:
    case AES_GCM_12_16:
        return 12;

    case AES_CCM_10_08:
    case AES_GCM_10_08_BROKEN:
    case AES_CCM_10_16:
    case AES_GCM_10_08:
        return 10;

    default:    // unknown block encryption mode
        return 0;
    }
}

encryptionmode_t TLVstore::getMode(int mode)
{
    switch (mode)
    {
    case AES_CCM_12_16:
    case AES_GCM_12_16_BROKEN:
    case AES_CCM_10_16:
    case AES_CCM_10_08:
    case AES_GCM_10_08_BROKEN:
        return AES_MODE_CCM;

    case AES_GCM_12_16:
    case AES_GCM_10_08:
        return AES_MODE_GCM;

    default:    // unknown block encryption mode
        return AES_MODE_UNKNOWN;
    }
}

TLVstore * TLVstore::containerToTLVrecords(const string *data)
{
    if (data->empty())
    {
        return NULL;
    }

    TLVstore *tlv = new TLVstore();

    size_t offset = 0;

    string type;
    size_t typelen;
    string value;
    unsigned valuelen;
    size_t pos;

    size_t datalen = data->length();

    while (offset < datalen)
    {
        // get the length of the Type string
        pos = data->find('\0', offset);
        typelen = pos - offset;

        // if no valid TLV record in the container, but remaining bytes...
        if (pos == string::npos || offset + typelen + 3 > datalen)
        {
            delete tlv;
            return NULL;
        }

        // get the Type string
        type.assign((char*)&(data->data()[offset]), typelen);
        offset += typelen + 1;        // +1: NULL character

        // get the Length of the value
        valuelen = (unsigned char)data->at(offset) << 8
                 | (unsigned char)data->at(offset + 1);
        offset += 2;

        // if there's not enough data for value...
        if (offset + valuelen > datalen)
        {
            delete tlv;
            return NULL;
        }

        // get the Value
        value.assign((char*)&(data->data()[offset]), valuelen);  // value may include NULL characters, read as a buffer
        offset += valuelen;

        // add it to the map
        tlv->set(type, value);
    }

    return tlv;
}


TLVstore * TLVstore::containerToTLVrecords(const string *data, SymmCipher *key)
{
    if (data->empty())
    {
        return NULL;
    }

    unsigned offset = 0;
    encryptionsetting_t encSetting = (encryptionsetting_t) data->at(offset);
    offset++;

    unsigned ivlen = TLVstore::getIvlen(encSetting);
    unsigned taglen = TLVstore::getTaglen(encSetting);
    encryptionmode_t encMode = TLVstore::getMode(encSetting);

    if (encMode == AES_MODE_UNKNOWN || !ivlen || !taglen ||  data->size() < offset+ivlen+taglen)
    {
        return NULL;
    }

    byte *iv = new byte[ivlen];
    memcpy(iv, &(data->data()[offset]), ivlen);
    offset += ivlen;

    unsigned cipherTextLen = unsigned(data->length() - offset);
    string cipherText = data->substr(offset, cipherTextLen);

    unsigned clearTextLen = cipherTextLen - taglen;
    string clearText;

    bool decrypted = false;
    if (encMode == AES_MODE_CCM)   // CCM or GCM_BROKEN (same than CCM)
    {
       decrypted = key->ccm_decrypt(&cipherText, iv, ivlen, taglen, &clearText);
    }
    else if (encMode == AES_MODE_GCM)  // GCM
    {
       decrypted = key->gcm_decrypt(&cipherText, iv, ivlen, taglen, &clearText);
    }

    delete [] iv;

    if (!decrypted)  // the decryption has failed (probably due to authentication)
    {
        return NULL;
    }
    else if (clearText.empty()) // If decryption succeeded but attribute is empty, generate an empty TLV
    {
        return new TLVstore();
    }

    TLVstore *tlv = TLVstore::containerToTLVrecords(&clearText);
    if (!tlv) // 'data' might be affected by the legacy bug: strings encoded in UTF-8 instead of Unicode
    {
        // retry TLV decoding after conversion from 'UTF-8 chars' to 'Unicode chars'
        LOG_warn << "Retrying TLV records decoding with UTF-8 patch";

        string clearTextUnicode;
        if (!Utils::utf8toUnicode((const byte*)clearText.data(), clearTextLen, &clearTextUnicode))
        {
            LOG_err << "Invalid UTF-8 encoding";
        }
        else
        {
            tlv = TLVstore::containerToTLVrecords(&clearTextUnicode);
        }
    }

    return tlv;
}

TLVstore::~TLVstore()
{
}

size_t Utils::utf8SequenceSize(unsigned char c)
{
    int aux = static_cast<int>(c);
    if (aux >= 0 && aux <= 127)     return 1;
    else if ((aux & 0xE0) == 0xC0)  return 2;
    else if ((aux & 0xF0) == 0xE0)  return 3;
    else if ((aux & 0xF8) == 0xF0)  return 4;
    else
    {
        LOG_err << "Malformed UTF-8 sequence, interpret character " << c << " as literal";
        return 1;
    }
}

bool Utils::utf8toUnicode(const uint8_t *src, unsigned srclen, string *result)
{
    uint8_t utf8cp1;
    uint8_t utf8cp2;
    int32_t unicodecp;

    if (!srclen)
    {
        result->clear();
        return true;
    }

    byte *res = new byte[srclen];
    unsigned rescount = 0;

    unsigned i = 0;
    while (i < srclen)
    {
        utf8cp1 = src[i++];

        if (utf8cp1 < 0x80)
        {
            res[rescount++] = utf8cp1;
        }
        else
        {
            if (i < srclen)
            {
                utf8cp2 = src[i++];

                // check codepoints are valid
                if ((utf8cp1 == 0xC2 || utf8cp1 == 0xC3) && utf8cp2 >= 0x80 && utf8cp2 <= 0xBF)
                {
                    unicodecp = ((utf8cp1 & 0x1F) <<  6) + (utf8cp2 & 0x3F);
                    res[rescount++] = unicodecp & 0xFF;
                }
                else
                {
                    // error: one of the two-bytes UTF-8 char is not a valid UTF-8 char
                    delete [] res;
                    return false;
                }
            }
            else
            {
                // error: last byte indicates a two-bytes UTF-8 char, but only one left
                delete [] res;
                return false;
            }
        }
    }

    result->assign((const char*)res, rescount);
    delete [] res;

    return true;
}

std::string Utils::stringToHex(const std::string &input)
{
    static const char* const lut = "0123456789ABCDEF";
    size_t len = input.length();

    std::string output;
    output.reserve(2 * len);
    for (size_t i = 0; i < len; ++i)
    {
        const unsigned char c = input[i];
        output.push_back(lut[c >> 4]);
        output.push_back(lut[c & 15]);
    }
    return output;
}

std::string Utils::hexToString(const std::string &input)
{
    static const char* const lut = "0123456789ABCDEF";
    size_t len = input.length();
    if (len & 1) throw std::invalid_argument("odd length");

    std::string output;
    output.reserve(len / 2);
    for (size_t i = 0; i < len; i += 2)
    {
        char a = input[i];
        const char* p = std::lower_bound(lut, lut + 16, a);
        if (*p != a) throw std::invalid_argument("not a hex digit");

        char b = input[i + 1];
        const char* q = std::lower_bound(lut, lut + 16, b);
        if (*q != b) throw std::invalid_argument("not a hex digit");

        output.push_back(static_cast<char>(((p - lut) << 4) | (q - lut)));
    }
    return output;
}

long long abs(long long n)
{
    // for pre-c++11 where this version is not defined yet
    return n >= 0 ? n : -n;
}

struct tm* m_localtime(m_time_t ttime, struct tm *dt)
{
    // works for 32 or 64 bit time_t
    time_t t = time_t(ttime);
#if (__cplusplus >= 201103L) && defined (__STDC_LIB_EXT1__) && defined(__STDC_WANT_LIB_EXT1__)
    localtime_s(&t, dt);
#elif _MSC_VER >= 1400 || defined(__MINGW32__) // MSVCRT (2005+): std::localtime is threadsafe
    struct tm *newtm = localtime(&t);
    if (newtm)
    {
        memcpy(dt, newtm, sizeof(struct tm));
    }
    else
    {
        memset(dt, 0, sizeof(struct tm));
    }
#elif _WIN32
#error "localtime is not thread safe in this compiler; please use a later one"
#else //POSIX
    localtime_r(&t, dt);
#endif
    return dt;
}

struct tm* m_gmtime(m_time_t ttime, struct tm *dt)
{
    // works for 32 or 64 bit time_t
    time_t t = time_t(ttime);
#if (__cplusplus >= 201103L) && defined (__STDC_LIB_EXT1__) && defined(__STDC_WANT_LIB_EXT1__)
    gmtime_s(&t, dt);
#elif _MSC_VER >= 1400 || defined(__MINGW32__) // MSVCRT (2005+): std::gmtime is threadsafe
    struct tm *newtm = gmtime(&t);
    if (newtm)
    {
        memcpy(dt, newtm, sizeof(struct tm));
    }
    else
    {
        memset(dt, 0, sizeof(struct tm));
    }
#elif _WIN32
#error "gmtime is not thread safe in this compiler; please use a later one"
#else //POSIX
    gmtime_r(&t, dt);
#endif
    return dt;
}

m_time_t m_time(m_time_t* tt)
{
    // works for 32 or 64 bit time_t
    time_t t = time(NULL);
    if (tt)
    {
        *tt = t;
    }
    return t;
}

m_time_t m_mktime(struct tm* stm)
{
    // works for 32 or 64 bit time_t
    return mktime(stm);
}

int m_clock_getmonotonictime(timespec *t)
{
#ifdef __APPLE__
    struct timeval now;
    int rv = gettimeofday(&now, NULL);
    if (rv)
    {
        return rv;
    }
    t->tv_sec = now.tv_sec;
    t->tv_nsec = now.tv_usec * 1000;
    return 0;
#elif defined(_WIN32) && defined(_MSC_VER)
    struct __timeb64 tb;
    _ftime64(&tb);
    t->tv_sec = tb.time;
    t->tv_nsec = long(tb.millitm) * 1000000;
    return 0;
#else
#ifdef CLOCK_BOOTTIME
    return clock_gettime(CLOCK_BOOTTIME, t);
#else
    return clock_gettime(CLOCK_MONOTONIC, t);
#endif
#endif

}

m_time_t m_mktime_UTC(const struct tm *src)
{
    struct tm dst = *src;
    m_time_t t = 0;
#if _MSC_VER >= 1400 || defined(__MINGW32__) // MSVCRT (2005+)
    t = mktime(&dst);
    TIME_ZONE_INFORMATION TimeZoneInfo;
    GetTimeZoneInformation(&TimeZoneInfo);
    t += TimeZoneInfo.Bias * 60 - dst.tm_isdst * 3600;
#elif _WIN32
#error "localtime is not thread safe in this compiler; please use a later one"
#else //POSIX
    t = mktime(&dst);
    t += dst.tm_gmtoff - dst.tm_isdst * 3600;
#endif
    return t;
}

std::string rfc1123_datetime( time_t time )
{
    struct tm * timeinfo;
    char buffer [80];
    timeinfo = gmtime(&time);
    strftime (buffer, 80, "%a, %d %b %Y %H:%M:%S GMT",timeinfo);
    return buffer;
}

string webdavurlescape(const string &value)
{
    ostringstream escaped;
    escaped.fill('0');
    escaped << std::hex;

    for (string::const_iterator i = value.begin(), n = value.end(); i != n; ++i)
    {
        string::value_type c = (*i);
        if (isalnum(c) || c == '-' || c == '_' || c == '.' || c == '~' || c == '/' || c == ':')
        {
            escaped << c;
        }
        else
        {
            escaped << std::uppercase;
            escaped << '%' << std::setw(2) << int((unsigned char) c);
            escaped << std::nouppercase;
        }
    }

    return escaped.str();
}

string escapewebdavchar(const char c)
{
    static bool unintitialized = true;
    static std::map<int,const char *> escapesec;
    if (unintitialized)
    {
        escapesec[33] = "&#33;"; // !  //For some reason &Exclamation; was not properly handled (crashed) by gvfsd-dav
        escapesec[34] = "&quot;"; // "
        escapesec[37] = "&percnt;"; // %
        escapesec[38] = "&amp;"; // &
        escapesec[39] = "&apos;"; // '
        escapesec[43] = "&add;"; // +
        escapesec[60] = "&lt;"; // <
        escapesec[61] = "&#61;"; // = //For some reason &equal; was not properly handled (crashed) by gvfsd-dav
        escapesec[62] = "&gt;"; // >
        escapesec[160] = "&nbsp;"; //NO-BREAK SPACE
        escapesec[161] = "&iexcl;"; //INVERTED EXCLAMATION MARK
        escapesec[162] = "&cent;"; //CENT SIGN
        escapesec[163] = "&pound;"; //POUND SIGN
        escapesec[164] = "&curren;"; //CURRENCY SIGN
        escapesec[165] = "&yen;"; //YEN SIGN
        escapesec[166] = "&brvbar;"; //BROKEN BAR
        escapesec[167] = "&sect;"; //SECTION SIGN
        escapesec[168] = "&uml;"; //DIAERESIS
        escapesec[169] = "&copy;"; //COPYRIGHT SIGN
        escapesec[170] = "&ordf;"; //FEMININE ORDINAL INDICATOR
        escapesec[171] = "&laquo;"; //LEFT-POINTING DOUBLE ANGLE QUOTATION MARK
        escapesec[172] = "&not;"; //NOT SIGN
        escapesec[173] = "&shy;"; //SOFT HYPHEN
        escapesec[174] = "&reg;"; //REGISTERED SIGN
        escapesec[175] = "&macr;"; //MACRON
        escapesec[176] = "&deg;"; //DEGREE SIGN
        escapesec[177] = "&plusmn;"; //PLUS-MINUS SIGN
        escapesec[178] = "&sup2;"; //SUPERSCRIPT TWO
        escapesec[179] = "&sup3;"; //SUPERSCRIPT THREE
        escapesec[180] = "&acute;"; //ACUTE ACCENT
        escapesec[181] = "&micro;"; //MICRO SIGN
        escapesec[182] = "&para;"; //PILCROW SIGN
        escapesec[183] = "&middot;"; //MIDDLE DOT
        escapesec[184] = "&cedil;"; //CEDILLA
        escapesec[185] = "&sup1;"; //SUPERSCRIPT ONE
        escapesec[186] = "&ordm;"; //MASCULINE ORDINAL INDICATOR
        escapesec[187] = "&raquo;"; //RIGHT-POINTING DOUBLE ANGLE QUOTATION MARK
        escapesec[188] = "&frac14;"; //VULGAR FRACTION ONE QUARTER
        escapesec[189] = "&frac12;"; //VULGAR FRACTION ONE HALF
        escapesec[190] = "&frac34;"; //VULGAR FRACTION THREE QUARTERS
        escapesec[191] = "&iquest;"; //INVERTED QUESTION MARK
        escapesec[192] = "&Agrave;"; //LATIN CAPITAL LETTER A WITH GRAVE
        escapesec[193] = "&Aacute;"; //LATIN CAPITAL LETTER A WITH ACUTE
        escapesec[194] = "&Acirc;"; //LATIN CAPITAL LETTER A WITH CIRCUMFLEX
        escapesec[195] = "&Atilde;"; //LATIN CAPITAL LETTER A WITH TILDE
        escapesec[196] = "&Auml;"; //LATIN CAPITAL LETTER A WITH DIAERESIS
        escapesec[197] = "&Aring;"; //LATIN CAPITAL LETTER A WITH RING ABOVE
        escapesec[198] = "&AElig;"; //LATIN CAPITAL LETTER AE
        escapesec[199] = "&Ccedil;"; //LATIN CAPITAL LETTER C WITH CEDILLA
        escapesec[200] = "&Egrave;"; //LATIN CAPITAL LETTER E WITH GRAVE
        escapesec[201] = "&Eacute;"; //LATIN CAPITAL LETTER E WITH ACUTE
        escapesec[202] = "&Ecirc;"; //LATIN CAPITAL LETTER E WITH CIRCUMFLEX
        escapesec[203] = "&Euml;"; //LATIN CAPITAL LETTER E WITH DIAERESIS
        escapesec[204] = "&Igrave;"; //LATIN CAPITAL LETTER I WITH GRAVE
        escapesec[205] = "&Iacute;"; //LATIN CAPITAL LETTER I WITH ACUTE
        escapesec[206] = "&Icirc;"; //LATIN CAPITAL LETTER I WITH CIRCUMFLEX
        escapesec[207] = "&Iuml;"; //LATIN CAPITAL LETTER I WITH DIAERESIS
        escapesec[208] = "&ETH;"; //LATIN CAPITAL LETTER ETH
        escapesec[209] = "&Ntilde;"; //LATIN CAPITAL LETTER N WITH TILDE
        escapesec[210] = "&Ograve;"; //LATIN CAPITAL LETTER O WITH GRAVE
        escapesec[211] = "&Oacute;"; //LATIN CAPITAL LETTER O WITH ACUTE
        escapesec[212] = "&Ocirc;"; //LATIN CAPITAL LETTER O WITH CIRCUMFLEX
        escapesec[213] = "&Otilde;"; //LATIN CAPITAL LETTER O WITH TILDE
        escapesec[214] = "&Ouml;"; //LATIN CAPITAL LETTER O WITH DIAERESIS
        escapesec[215] = "&times;"; //MULTIPLICATION SIGN
        escapesec[216] = "&Oslash;"; //LATIN CAPITAL LETTER O WITH STROKE
        escapesec[217] = "&Ugrave;"; //LATIN CAPITAL LETTER U WITH GRAVE
        escapesec[218] = "&Uacute;"; //LATIN CAPITAL LETTER U WITH ACUTE
        escapesec[219] = "&Ucirc;"; //LATIN CAPITAL LETTER U WITH CIRCUMFLEX
        escapesec[220] = "&Uuml;"; //LATIN CAPITAL LETTER U WITH DIAERESIS
        escapesec[221] = "&Yacute;"; //LATIN CAPITAL LETTER Y WITH ACUTE
        escapesec[222] = "&THORN;"; //LATIN CAPITAL LETTER THORN
        escapesec[223] = "&szlig;"; //LATIN SMALL LETTER SHARP S
        escapesec[224] = "&agrave;"; //LATIN SMALL LETTER A WITH GRAVE
        escapesec[225] = "&aacute;"; //LATIN SMALL LETTER A WITH ACUTE
        escapesec[226] = "&acirc;"; //LATIN SMALL LETTER A WITH CIRCUMFLEX
        escapesec[227] = "&atilde;"; //LATIN SMALL LETTER A WITH TILDE
        escapesec[228] = "&auml;"; //LATIN SMALL LETTER A WITH DIAERESIS
        escapesec[229] = "&aring;"; //LATIN SMALL LETTER A WITH RING ABOVE
        escapesec[230] = "&aelig;"; //LATIN SMALL LETTER AE
        escapesec[231] = "&ccedil;"; //LATIN SMALL LETTER C WITH CEDILLA
        escapesec[232] = "&egrave;"; //LATIN SMALL LETTER E WITH GRAVE
        escapesec[233] = "&eacute;"; //LATIN SMALL LETTER E WITH ACUTE
        escapesec[234] = "&ecirc;"; //LATIN SMALL LETTER E WITH CIRCUMFLEX
        escapesec[235] = "&euml;"; //LATIN SMALL LETTER E WITH DIAERESIS
        escapesec[236] = "&igrave;"; //LATIN SMALL LETTER I WITH GRAVE
        escapesec[237] = "&iacute;"; //LATIN SMALL LETTER I WITH ACUTE
        escapesec[238] = "&icirc;"; //LATIN SMALL LETTER I WITH CIRCUMFLEX
        escapesec[239] = "&iuml;"; //LATIN SMALL LETTER I WITH DIAERESIS
        escapesec[240] = "&eth;"; //LATIN SMALL LETTER ETH
        escapesec[241] = "&ntilde;"; //LATIN SMALL LETTER N WITH TILDE
        escapesec[242] = "&ograve;"; //LATIN SMALL LETTER O WITH GRAVE
        escapesec[243] = "&oacute;"; //LATIN SMALL LETTER O WITH ACUTE
        escapesec[244] = "&ocirc;"; //LATIN SMALL LETTER O WITH CIRCUMFLEX
        escapesec[245] = "&otilde;"; //LATIN SMALL LETTER O WITH TILDE
        escapesec[246] = "&ouml;"; //LATIN SMALL LETTER O WITH DIAERESIS
        escapesec[247] = "&divide;"; //DIVISION SIGN
        escapesec[248] = "&oslash;"; //LATIN SMALL LETTER O WITH STROKE
        escapesec[249] = "&ugrave;"; //LATIN SMALL LETTER U WITH GRAVE
        escapesec[250] = "&uacute;"; //LATIN SMALL LETTER U WITH ACUTE
        escapesec[251] = "&ucirc;"; //LATIN SMALL LETTER U WITH CIRCUMFLEX
        escapesec[252] = "&uuml;"; //LATIN SMALL LETTER U WITH DIAERESIS
        escapesec[253] = "&yacute;"; //LATIN SMALL LETTER Y WITH ACUTE
        escapesec[254] = "&thorn;"; //LATIN SMALL LETTER THORN
        escapesec[255] = "&yuml;"; //LATIN SMALL LETTER Y WITH DIAERESIS
        escapesec[338] = "&OElig;"; //LATIN CAPITAL LIGATURE OE
        escapesec[339] = "&oelig;"; //LATIN SMALL LIGATURE OE
        escapesec[352] = "&Scaron;"; //LATIN CAPITAL LETTER S WITH CARON
        escapesec[353] = "&scaron;"; //LATIN SMALL LETTER S WITH CARON
        escapesec[376] = "&Yuml;"; //LATIN CAPITAL LETTER Y WITH DIAERESIS
        escapesec[402] = "&fnof;"; //LATIN SMALL LETTER F WITH HOOK
        escapesec[710] = "&circ;"; //MODIFIER LETTER CIRCUMFLEX ACCENT
        escapesec[732] = "&tilde;"; //SMALL TILDE
        escapesec[913] = "&Alpha;"; //GREEK CAPITAL LETTER ALPHA
        escapesec[914] = "&Beta;"; //GREEK CAPITAL LETTER BETA
        escapesec[915] = "&Gamma;"; //GREEK CAPITAL LETTER GAMMA
        escapesec[916] = "&Delta;"; //GREEK CAPITAL LETTER DELTA
        escapesec[917] = "&Epsilon;"; //GREEK CAPITAL LETTER EPSILON
        escapesec[918] = "&Zeta;"; //GREEK CAPITAL LETTER ZETA
        escapesec[919] = "&Eta;"; //GREEK CAPITAL LETTER ETA
        escapesec[920] = "&Theta;"; //GREEK CAPITAL LETTER THETA
        escapesec[921] = "&Iota;"; //GREEK CAPITAL LETTER IOTA
        escapesec[922] = "&Kappa;"; //GREEK CAPITAL LETTER KAPPA
        escapesec[923] = "&Lambda;"; //GREEK CAPITAL LETTER LAMDA
        escapesec[924] = "&Mu;"; //GREEK CAPITAL LETTER MU
        escapesec[925] = "&Nu;"; //GREEK CAPITAL LETTER NU
        escapesec[926] = "&Xi;"; //GREEK CAPITAL LETTER XI
        escapesec[927] = "&Omicron;"; //GREEK CAPITAL LETTER OMICRON
        escapesec[928] = "&Pi;"; //GREEK CAPITAL LETTER PI
        escapesec[929] = "&Rho;"; //GREEK CAPITAL LETTER RHO
        escapesec[931] = "&Sigma;"; //GREEK CAPITAL LETTER SIGMA
        escapesec[932] = "&Tau;"; //GREEK CAPITAL LETTER TAU
        escapesec[933] = "&Upsilon;"; //GREEK CAPITAL LETTER UPSILON
        escapesec[934] = "&Phi;"; //GREEK CAPITAL LETTER PHI
        escapesec[935] = "&Chi;"; //GREEK CAPITAL LETTER CHI
        escapesec[936] = "&Psi;"; //GREEK CAPITAL LETTER PSI
        escapesec[937] = "&Omega;"; //GREEK CAPITAL LETTER OMEGA
        escapesec[945] = "&alpha;"; //GREEK SMALL LETTER ALPHA
        escapesec[946] = "&beta;"; //GREEK SMALL LETTER BETA
        escapesec[947] = "&gamma;"; //GREEK SMALL LETTER GAMMA
        escapesec[948] = "&delta;"; //GREEK SMALL LETTER DELTA
        escapesec[949] = "&epsilon;"; //GREEK SMALL LETTER EPSILON
        escapesec[950] = "&zeta;"; //GREEK SMALL LETTER ZETA
        escapesec[951] = "&eta;"; //GREEK SMALL LETTER ETA
        escapesec[952] = "&theta;"; //GREEK SMALL LETTER THETA
        escapesec[953] = "&iota;"; //GREEK SMALL LETTER IOTA
        escapesec[954] = "&kappa;"; //GREEK SMALL LETTER KAPPA
        escapesec[955] = "&lambda;"; //GREEK SMALL LETTER LAMDA
        escapesec[956] = "&mu;"; //GREEK SMALL LETTER MU
        escapesec[957] = "&nu;"; //GREEK SMALL LETTER NU
        escapesec[958] = "&xi;"; //GREEK SMALL LETTER XI
        escapesec[959] = "&omicron;"; //GREEK SMALL LETTER OMICRON
        escapesec[960] = "&pi;"; //GREEK SMALL LETTER PI
        escapesec[961] = "&rho;"; //GREEK SMALL LETTER RHO
        escapesec[962] = "&sigmaf;"; //GREEK SMALL LETTER FINAL SIGMA
        escapesec[963] = "&sigma;"; //GREEK SMALL LETTER SIGMA
        escapesec[964] = "&tau;"; //GREEK SMALL LETTER TAU
        escapesec[965] = "&upsilon;"; //GREEK SMALL LETTER UPSILON
        escapesec[966] = "&phi;"; //GREEK SMALL LETTER PHI
        escapesec[967] = "&chi;"; //GREEK SMALL LETTER CHI
        escapesec[968] = "&psi;"; //GREEK SMALL LETTER PSI
        escapesec[969] = "&omega;"; //GREEK SMALL LETTER OMEGA
        escapesec[977] = "&thetasym;"; //GREEK THETA SYMBOL
        escapesec[978] = "&upsih;"; //GREEK UPSILON WITH HOOK SYMBOL
        escapesec[982] = "&piv;"; //GREEK PI SYMBOL
        escapesec[8194] = "&ensp;"; //EN SPACE
        escapesec[8195] = "&emsp;"; //EM SPACE
        escapesec[8201] = "&thinsp;"; //THIN SPACE
        escapesec[8204] = "&zwnj;"; //ZERO WIDTH NON-JOINER
        escapesec[8205] = "&zwj;"; //ZERO WIDTH JOINER
        escapesec[8206] = "&lrm;"; //LEFT-TO-RIGHT MARK
        escapesec[8207] = "&rlm;"; //RIGHT-TO-LEFT MARK
        escapesec[8211] = "&ndash;"; //EN DASH
        escapesec[8212] = "&mdash;"; //EM DASH
        escapesec[8213] = "&horbar;"; //HORIZONTAL BAR
        escapesec[8216] = "&lsquo;"; //LEFT SINGLE QUOTATION MARK
        escapesec[8217] = "&rsquo;"; //RIGHT SINGLE QUOTATION MARK
        escapesec[8218] = "&sbquo;"; //SINGLE LOW-9 QUOTATION MARK
        escapesec[8220] = "&ldquo;"; //LEFT DOUBLE QUOTATION MARK
        escapesec[8221] = "&rdquo;"; //RIGHT DOUBLE QUOTATION MARK
        escapesec[8222] = "&bdquo;"; //DOUBLE LOW-9 QUOTATION MARK
        escapesec[8224] = "&dagger;"; //DAGGER
        escapesec[8225] = "&Dagger;"; //DOUBLE DAGGER
        escapesec[8226] = "&bull;"; //BULLET
        escapesec[8230] = "&hellip;"; //HORIZONTAL ELLIPSIS
        escapesec[8240] = "&permil;"; //PER MILLE SIGN
        escapesec[8242] = "&prime;"; //PRIME
        escapesec[8243] = "&Prime;"; //DOUBLE PRIME
        escapesec[8249] = "&lsaquo;"; //SINGLE LEFT-POINTING ANGLE QUOTATION MARK
        escapesec[8250] = "&rsaquo;"; //SINGLE RIGHT-POINTING ANGLE QUOTATION MARK
        escapesec[8254] = "&oline;"; //OVERLINE
        escapesec[8260] = "&frasl;"; //FRACTION SLASH
        escapesec[8364] = "&euro;"; //EURO SIGN
        escapesec[8465] = "&image;"; //BLACK-LETTER CAPITAL I
        escapesec[8472] = "&weierp;"; //SCRIPT CAPITAL P
        escapesec[8476] = "&real;"; //BLACK-LETTER CAPITAL R
        escapesec[8482] = "&trade;"; //TRADE MARK SIGN
        escapesec[8501] = "&alefsym;"; //ALEF SYMBOL
        escapesec[8592] = "&larr;"; //LEFTWARDS ARROW
        escapesec[8593] = "&uarr;"; //UPWARDS ARROW
        escapesec[8594] = "&rarr;"; //RIGHTWARDS ARROW
        escapesec[8595] = "&darr;"; //DOWNWARDS ARROW
        escapesec[8596] = "&harr;"; //LEFT RIGHT ARROW
        escapesec[8629] = "&crarr;"; //DOWNWARDS ARROW WITH CORNER LEFTWARDS
        escapesec[8656] = "&lArr;"; //LEFTWARDS DOUBLE ARROW
        escapesec[8657] = "&uArr;"; //UPWARDS DOUBLE ARROW
        escapesec[8658] = "&rArr;"; //RIGHTWARDS DOUBLE ARROW
        escapesec[8659] = "&dArr;"; //DOWNWARDS DOUBLE ARROW
        escapesec[8660] = "&hArr;"; //LEFT RIGHT DOUBLE ARROW
        escapesec[8704] = "&forall;"; //FOR ALL
        escapesec[8706] = "&part;"; //PARTIAL DIFFERENTIAL
        escapesec[8707] = "&exist;"; //THERE EXISTS
        escapesec[8709] = "&empty;"; //EMPTY SET
        escapesec[8711] = "&nabla;"; //NABLA
        escapesec[8712] = "&isin;"; //ELEMENT OF
        escapesec[8713] = "&notin;"; //NOT AN ELEMENT OF
        escapesec[8715] = "&ni;"; //CONTAINS AS MEMBER
        escapesec[8719] = "&prod;"; //N-ARY PRODUCT
        escapesec[8721] = "&sum;"; //N-ARY SUMMATION
        escapesec[8722] = "&minus;"; //MINUS SIGN
        escapesec[8727] = "&lowast;"; //ASTERISK OPERATOR
        escapesec[8730] = "&radic;"; //SQUARE ROOT
        escapesec[8733] = "&prop;"; //PROPORTIONAL TO
        escapesec[8734] = "&infin;"; //INFINITY
        escapesec[8736] = "&ang;"; //ANGLE
        escapesec[8743] = "&and;"; //LOGICAL AND
        escapesec[8744] = "&or;"; //LOGICAL OR
        escapesec[8745] = "&cap;"; //INTERSECTION
        escapesec[8746] = "&cup;"; //UNION
        escapesec[8747] = "&int;"; //INTEGRAL
        escapesec[8756] = "&there4;"; //THEREFORE
        escapesec[8764] = "&sim;"; //TILDE OPERATOR
        escapesec[8773] = "&cong;"; //APPROXIMATELY EQUAL TO
        escapesec[8776] = "&asymp;"; //ALMOST EQUAL TO
        escapesec[8800] = "&ne;"; //NOT EQUAL TO
        escapesec[8801] = "&equiv;"; //IDENTICAL TO
        escapesec[8804] = "&le;"; //LESS-THAN OR EQUAL TO
        escapesec[8805] = "&ge;"; //GREATER-THAN OR EQUAL TO
        escapesec[8834] = "&sub;"; //SUBSET OF
        escapesec[8835] = "&sup;"; //SUPERSET OF
        escapesec[8836] = "&nsub;"; //NOT A SUBSET OF
        escapesec[8838] = "&sube;"; //SUBSET OF OR EQUAL TO
        escapesec[8839] = "&supe;"; //SUPERSET OF OR EQUAL TO
        escapesec[8853] = "&oplus;"; //CIRCLED PLUS
        escapesec[8855] = "&otimes;"; //CIRCLED TIMES
        escapesec[8869] = "&perp;"; //UP TACK
        escapesec[8901] = "&sdot;"; //DOT OPERATOR
        escapesec[8968] = "&lceil;"; //LEFT CEILING
        escapesec[8969] = "&rceil;"; //RIGHT CEILING
        escapesec[8970] = "&lfloor;"; //LEFT FLOOR
        escapesec[8971] = "&rfloor;"; //RIGHT FLOOR
        escapesec[9001] = "&lang;"; //LEFT-POINTING ANGLE BRACKET
        escapesec[9002] = "&rang;"; //RIGHT-POINTING ANGLE BRACKET
        escapesec[9674] = "&loz;"; //LOZENGE
        escapesec[9824] = "&spades;"; //BLACK SPADE SUIT
        escapesec[9827] = "&clubs;"; //BLACK CLUB SUIT
        escapesec[9829] = "&hearts;"; //BLACK HEART SUIT
        escapesec[9830] = "&diams;"; //BLACK DIAMOND SUIT

        unintitialized = false;
    }
    if (escapesec.find(c) != escapesec.end())
    {
        return escapesec[c];
    }

    return string(1,c);
}

string webdavnameescape(const string &value) {
    ostringstream escaped;

    for (string::const_iterator i = value.begin(), n = value.end(); i != n; ++i)
    {
        escaped << escapewebdavchar(*i);
    }

    return escaped.str();
}

void tolower_string(std::string& str)
{
    std::transform(str.begin(), str.end(), str.begin(), [](char c) {return static_cast<char>(::tolower(c)); });
}

#ifdef __APPLE__
int macOSmajorVersion()
{
    char releaseStr[256];
    size_t size = sizeof(releaseStr);
    if (!sysctlbyname("kern.osrelease", releaseStr, &size, NULL, 0)  && size > 0)
    {
        if (strchr(releaseStr,'.'))
        {
            char *token = strtok(releaseStr, ".");
            if (token)
            {
                errno = 0;
                char *endPtr = NULL;
                long majorVersion = strtol(token, &endPtr, 10);
                if (endPtr != token && errno != ERANGE && majorVersion >= INT_MIN && majorVersion <= INT_MAX)
                {
                    return int(majorVersion);
                }
            }
        }
    }

    return -1;
}
#endif

void NodeCounter::operator += (const NodeCounter& o)
{
    storage += o.storage;
    versionStorage += o.versionStorage;
    files += o.files;
    folders += o.folders;
    versions += o.versions;
}

void NodeCounter::operator -= (const NodeCounter& o)
{
    storage -= o.storage;
    versionStorage -= o.versionStorage;
    files -= o.files;
    folders -= o.folders;
    versions -= o.versions;
}


CacheableStatus::CacheableStatus(int64_t type, int64_t value)
    : mType{type}, mValue{value}
{ }


// This should be a const-method but can't be due to the broken Cacheable interface.
// Do not mutate members in this function! Hence, we forward to a private const-method.
bool CacheableStatus::serialize(std::string* data)
{
    return const_cast<const CacheableStatus*>(this)->serialize(*data);
}

std::shared_ptr<CacheableStatus> CacheableStatus::unserialize(class MegaClient *client, const std::string& data)
{
    int64_t type;
    int64_t value;

    CacheableReader reader{data};
    if (!reader.unserializei64(type))
    {
        return {};
    }
    if (!reader.unserializei64(value))
    {
        return {};
    }

    auto cacheableStatus = std::make_shared<CacheableStatus>(type, value);

    client->loadCacheableStatus(cacheableStatus);
    return cacheableStatus;
}

bool CacheableStatus::serialize(std::string& data) const
{
    CacheableWriter writer{data};
    writer.serializei64(mType);
    writer.serializei64(mValue);
    return true;
}

int64_t CacheableStatus::value() const
{
    return mValue;
}

int64_t CacheableStatus::type() const
{
    return mType;
}

void CacheableStatus::setValue(const int64_t value)
{
    mValue = value;
}

SyncConfig::SyncConfig(int tag,
                       std::string localPath,
                       std::string name,
                       const handle remoteNode,
                       const std::string &remotePath,
                       const fsfp_t localFingerprint,
                       std::vector<std::string> regExps,
                       const bool enabled,
                       const Type syncType,
                       const bool syncDeletions,
                       const bool forceOverwrite,
                       const SyncError error)
    : mTag{tag}
    , mEnabled{enabled}
    , mLocalPath{std::move(localPath)}
    , mName{std::move(name)}
    , mRemoteNode{remoteNode}
    , mRemotePath{remotePath}
    , mLocalFingerprint{localFingerprint}
    , mRegExps{std::move(regExps)}
    , mSyncType{syncType}
    , mSyncDeletions{syncDeletions}
    , mForceOverwrite{forceOverwrite}
    , mError{error}
{}


int SyncConfig::getTag() const
{
    return mTag;
}

void SyncConfig::setTag(int tag)
{
    mTag = tag;
}

bool SyncConfig::getEnabled() const
{
    return mEnabled;
}

void SyncConfig::setEnabled(bool enabled)
{
    mEnabled = enabled;
}

bool SyncConfig::isEnabled(syncstate_t state, SyncError syncError)
{
    return state != SYNC_CANCELED && (state != SYNC_DISABLED || syncError != NO_SYNC_ERROR);
}

bool SyncConfig::isResumable() const
{
    return mEnabled && !isSyncErrorPermanent(mError);
}

bool SyncConfig::isResumableAtStartup() const
{
    return mEnabled && (!isAnError(mError)
                        || mError == LOGGED_OUT
                        || mError == UNKNOWN_TEMPORARY_ERROR
                        || mError == FOREIGN_TARGET_OVERSTORAGE); //temporary errors that don't have an asociated restore functionality
}

bool SyncConfig::hasError() const
{
    return isAnError(mError);
}

const std::string& SyncConfig::getLocalPath() const
{
    return mLocalPath;
}

const std::string& SyncConfig::getName() const
{
    return mName;
}

handle SyncConfig::getRemoteNode() const
{
    return mRemoteNode;
}

void SyncConfig::setRemoteNode(const handle &remoteNode)
{
    mRemoteNode = remoteNode;
}

const std::string& SyncConfig::getRemotePath() const
{
    return mRemotePath;
}

void SyncConfig::setRemotePath(const std::string &remotePath)
{
    mRemotePath = remotePath;
}

handle SyncConfig::getLocalFingerprint() const
{
    return mLocalFingerprint;
}

void SyncConfig::setLocalFingerprint(fsfp_t fingerprint)
{
    mLocalFingerprint = fingerprint;
}

const std::vector<std::string>& SyncConfig::getRegExps() const
{
    return mRegExps;
}

SyncConfig::Type SyncConfig::getType() const
{
    return mSyncType;
}

bool SyncConfig::isUpSync() const
{
    return mSyncType & TYPE_UP;
}

bool SyncConfig::isDownSync() const
{
    return mSyncType & TYPE_DOWN;
}

bool SyncConfig::syncDeletions() const
{
    switch (mSyncType)
    {
        case TYPE_UP: return mSyncDeletions;
        case TYPE_DOWN: return mSyncDeletions;
        case TYPE_TWOWAY: return true;
    }
    assert(false);
    return true;
}

bool SyncConfig::forceOverwrite() const
{
    switch (mSyncType)
    {
        case TYPE_UP: return mForceOverwrite;
        case TYPE_DOWN: return mForceOverwrite;
        case TYPE_TWOWAY: return false;
    }
    assert(false);
    return false;
}

SyncError SyncConfig::getError() const
{
    return mError;
}

void SyncConfig::setError(SyncError value)
{
    mError = value;
}

// This should be a const-method but can't be due to the broken Cacheable interface.
// Do not mutate members in this function! Hence, we forward to a private const-method.
bool SyncConfig::serialize(std::string* data)
{
    return const_cast<const SyncConfig*>(this)->serialize(*data);
}

std::unique_ptr<SyncConfig> SyncConfig::unserialize(const std::string& data)
{
    int64_t tag;
    bool enabled;
    std::string localPath;
    std::string name;
    handle remoteNode;
    std::string remotePath;
    fsfp_t fingerprint;
    uint32_t regExpCount;
    std::vector<std::string> regExps;
    uint32_t syncType;
    bool syncDeletions;
    bool forceOverwrite;
    uint32_t error;

    CacheableReader reader{data};
    if (!reader.unserializei64(tag))
    {
        return {};
    }
    if (!reader.unserializebool(enabled))
    {
        return {};
    }
    if (!reader.unserializestring(localPath))
    {
        return {};
    }
    if (!reader.unserializestring(name))
    {
        return {};
    }
    if (!reader.unserializehandle(remoteNode))
    {
        return {};
    }
    if (!reader.unserializestring(remotePath))
    {
        return {};
    }
    if (!reader.unserializefsfp(fingerprint))
    {
        return {};
    }
    if (!reader.unserializeu32(regExpCount))
    {
        return {};
    }
    for (uint32_t i = 0; i < regExpCount; ++i)
    {
        std::string regExp;
        if (!reader.unserializestring(regExp))
        {
            return {};
        }
        regExps.push_back(std::move(regExp));
    }
    if (!reader.unserializeu32(syncType))
    {
        return {};
    }
    if (!reader.unserializebool(syncDeletions))
    {
        return {};
    }
    if (!reader.unserializebool(forceOverwrite))
    {
        return {};
    }
    if (!reader.unserializeu32(error))
    {
        return {};
    }
    auto syncConfig = std::unique_ptr<SyncConfig>{new SyncConfig{static_cast<int>(tag), std::move(localPath), std::move(name),
                    remoteNode, std::move(remotePath), fingerprint, std::move(regExps), enabled,
                    static_cast<Type>(syncType), syncDeletions,
                    forceOverwrite, static_cast<SyncError>(error)}};
    return syncConfig;
}

bool SyncConfig::serialize(std::string& data) const
{
    CacheableWriter writer{data};
    writer.serializei64(mTag);
    writer.serializebool(mEnabled);
    writer.serializestring(mLocalPath);
    writer.serializestring(mName);
    writer.serializehandle(mRemoteNode);
    writer.serializestring(mRemotePath);
    writer.serializefsfp(mLocalFingerprint);
    writer.serializeu32(static_cast<uint32_t>(mRegExps.size()));
    for (const auto& regExp : mRegExps)
    {
        writer.serializestring(regExp);
    }
    writer.serializeu32(static_cast<uint32_t>(mSyncType));
    writer.serializebool(mSyncDeletions);
    writer.serializebool(mForceOverwrite);
    writer.serializeu32(static_cast<int>(mError));
    writer.serializeexpansionflags();
    return true;
}

std::pair<bool, int64_t> generateMetaMac(SymmCipher &cipher, FileAccess &ifAccess, const int64_t iv)
{
    FileInputStream isAccess(&ifAccess);

    return generateMetaMac(cipher, isAccess, iv);
}

std::pair<bool, int64_t> generateMetaMac(SymmCipher &cipher, InputStreamAccess &isAccess, const int64_t iv)
{
    static const unsigned int SZ_1024K = 1l << 20;
    static const unsigned int SZ_128K  = 128l << 10;

    std::unique_ptr<byte[]> buffer(new byte[SZ_1024K + SymmCipher::BLOCKSIZE]);
    chunkmac_map chunkMacs;
    unsigned int chunkLength = 0;
    m_off_t current = 0;
    m_off_t remaining = isAccess.size();

    while (remaining > 0)
    {
        chunkLength =
          std::min(chunkLength + SZ_128K,
                   static_cast<unsigned int>(std::min<m_off_t>(remaining, SZ_1024K)));

        if (!isAccess.read(&buffer[0], chunkLength))
            return std::make_pair(false, 0l);

        memset(&buffer[chunkLength], 0, SymmCipher::BLOCKSIZE);

        cipher.ctr_crypt(&buffer[0],
                         chunkLength,
                         current,
                         iv,
                         chunkMacs[current].mac,
                         1);

        current += chunkLength;
        remaining -= chunkLength;
    }

    return std::make_pair(true, chunkMacs.macsmac(&cipher));
}

void MegaClientAsyncQueue::push(std::function<void(SymmCipher&)> f, bool discardable)
{
    if (mThreads.empty())
    {
        if (f)
        {
            f(mZeroThreadsCipher);
        }
    }
    else
    {
        {
            std::lock_guard<std::mutex> g(mMutex);
            mQueue.emplace_back(discardable, std::move(f));
        }
        mConditionVariable.notify_one();
    }
}

MegaClientAsyncQueue::MegaClientAsyncQueue(Waiter& w, unsigned threadCount)
    : mWaiter(w)
{
    for (int i = threadCount; i--; )
    {
        try
        {
            mThreads.emplace_back([this]()
            {
                asyncThreadLoop();
            });
        }
        catch (std::system_error& e)
        {
            LOG_err << "Failed to start worker thread: " << e.what();
            break;
        }
    }
    LOG_debug << "MegaClient Worker threads running: " << mThreads.size();
}

MegaClientAsyncQueue::~MegaClientAsyncQueue()
{
    clearDiscardable();
    push(nullptr, false);
    mConditionVariable.notify_all();
    LOG_warn << "~MegaClientAsyncQueue() joining threads";
    for (auto& t : mThreads)
    {
        t.join();
    }
    LOG_warn << "~MegaClientAsyncQueue() ends";
}

void MegaClientAsyncQueue::clearDiscardable()
{
    std::lock_guard<std::mutex> g(mMutex);
    auto newEnd = std::remove_if(mQueue.begin(), mQueue.end(), [](Entry& entry){ return entry.discardable; });
    mQueue.erase(newEnd, mQueue.end());
}

void MegaClientAsyncQueue::asyncThreadLoop()
{
    SymmCipher cipher;
    for (;;)
    {
        std::function<void(SymmCipher&)> f;
        {
            std::unique_lock<std::mutex> g(mMutex);
            mConditionVariable.wait(g, [this]() { return !mQueue.empty(); });
            f = std::move(mQueue.front().f);
            if (!f) return;   // nullptr is not popped, and causes all the threads to exit
            mQueue.pop_front();
        }
        f(cipher);
        mWaiter.notify();
    }
}

<<<<<<< HEAD
std::pair<bool, int64_t> generateMetaMac(SymmCipher &cipher, FileAccess &ifAccess, const int64_t iv)
{
    FileInputStream isAccess(&ifAccess);

    return generateMetaMac(cipher, isAccess, iv);
}

std::pair<bool, int64_t> generateMetaMac(SymmCipher &cipher, InputStreamAccess &isAccess, const int64_t iv)
{
    static const unsigned int SZ_1024K = 1l << 20;
    static const unsigned int SZ_128K  = 128l << 10;

    std::unique_ptr<byte[]> buffer(new byte[SZ_1024K + SymmCipher::BLOCKSIZE]);
    chunkmac_map chunkMacs;
    unsigned int chunkLength = 0;
    m_off_t current = 0;
    m_off_t remaining = isAccess.size();

    while (remaining > 0)
    {
        chunkLength =
          std::min(chunkLength + SZ_128K,
                   static_cast<unsigned int>(std::min<m_off_t>(remaining, SZ_1024K)));

        if (!isAccess.read(&buffer[0], chunkLength))
            return std::make_pair(false, 0l);

        memset(&buffer[chunkLength], 0, SymmCipher::BLOCKSIZE);

        cipher.ctr_crypt(&buffer[0],
                         chunkLength,
                         current,
                         iv,
                         chunkMacs[current].mac,
                         1);

        current += chunkLength;
        remaining -= chunkLength;
    }

    return std::make_pair(true, chunkMacs.macsmac(&cipher));
}

void MegaClientAsyncQueue::push(std::function<void(SymmCipher&)> f, bool discardable)
{
    if (mThreads.empty())
    {
        if (f)
        {
            f(mZeroThreadsCipher);
        }
    }
    else
    {
        {
            std::lock_guard<std::mutex> g(mMutex);
            mQueue.emplace_back(discardable, std::move(f));
        }
        mConditionVariable.notify_one();
    }
}

MegaClientAsyncQueue::MegaClientAsyncQueue(Waiter& w, unsigned threadCount)
    : mWaiter(w)
{
    for (int i = threadCount; i--; )
    {
        try
        {
            mThreads.emplace_back([this]()
            {
                asyncThreadLoop();
            });
        }
        catch (std::system_error& e)
        {
            LOG_err << "Failed to start worker thread: " << e.what();
            break;
        }
    }
    LOG_debug << "MegaClient Worker threads running: " << mThreads.size();
}

MegaClientAsyncQueue::~MegaClientAsyncQueue()
{
    clearDiscardable();
    push(nullptr, false);
    mConditionVariable.notify_all();
    LOG_warn << "~MegaClientAsyncQueue() joining threads";
    for (auto& t : mThreads)
    {
        t.join();
    }
    LOG_warn << "~MegaClientAsyncQueue() ends";
}

void MegaClientAsyncQueue::clearDiscardable()
{
    std::lock_guard<std::mutex> g(mMutex);
    auto newEnd = std::remove_if(mQueue.begin(), mQueue.end(), [](Entry& entry){ return entry.discardable; });
    mQueue.erase(newEnd, mQueue.end());
}

void MegaClientAsyncQueue::asyncThreadLoop()
{
    SymmCipher cipher;
    for (;;)
    {
        std::function<void(SymmCipher&)> f;
        {
            std::unique_lock<std::mutex> g(mMutex);
            mConditionVariable.wait(g, [this]() { return !mQueue.empty(); });
            f = std::move(mQueue.front().f);
            if (!f) return;   // nullptr is not popped, and causes all the threads to exit
            mQueue.pop_front();
        }
        f(cipher);
        mWaiter.notify();
    }
}

=======
>>>>>>> 9acb6655
} // namespace
<|MERGE_RESOLUTION|>--- conflicted
+++ resolved
@@ -2589,128 +2589,4 @@
     }
 }
 
-<<<<<<< HEAD
-std::pair<bool, int64_t> generateMetaMac(SymmCipher &cipher, FileAccess &ifAccess, const int64_t iv)
-{
-    FileInputStream isAccess(&ifAccess);
-
-    return generateMetaMac(cipher, isAccess, iv);
-}
-
-std::pair<bool, int64_t> generateMetaMac(SymmCipher &cipher, InputStreamAccess &isAccess, const int64_t iv)
-{
-    static const unsigned int SZ_1024K = 1l << 20;
-    static const unsigned int SZ_128K  = 128l << 10;
-
-    std::unique_ptr<byte[]> buffer(new byte[SZ_1024K + SymmCipher::BLOCKSIZE]);
-    chunkmac_map chunkMacs;
-    unsigned int chunkLength = 0;
-    m_off_t current = 0;
-    m_off_t remaining = isAccess.size();
-
-    while (remaining > 0)
-    {
-        chunkLength =
-          std::min(chunkLength + SZ_128K,
-                   static_cast<unsigned int>(std::min<m_off_t>(remaining, SZ_1024K)));
-
-        if (!isAccess.read(&buffer[0], chunkLength))
-            return std::make_pair(false, 0l);
-
-        memset(&buffer[chunkLength], 0, SymmCipher::BLOCKSIZE);
-
-        cipher.ctr_crypt(&buffer[0],
-                         chunkLength,
-                         current,
-                         iv,
-                         chunkMacs[current].mac,
-                         1);
-
-        current += chunkLength;
-        remaining -= chunkLength;
-    }
-
-    return std::make_pair(true, chunkMacs.macsmac(&cipher));
-}
-
-void MegaClientAsyncQueue::push(std::function<void(SymmCipher&)> f, bool discardable)
-{
-    if (mThreads.empty())
-    {
-        if (f)
-        {
-            f(mZeroThreadsCipher);
-        }
-    }
-    else
-    {
-        {
-            std::lock_guard<std::mutex> g(mMutex);
-            mQueue.emplace_back(discardable, std::move(f));
-        }
-        mConditionVariable.notify_one();
-    }
-}
-
-MegaClientAsyncQueue::MegaClientAsyncQueue(Waiter& w, unsigned threadCount)
-    : mWaiter(w)
-{
-    for (int i = threadCount; i--; )
-    {
-        try
-        {
-            mThreads.emplace_back([this]()
-            {
-                asyncThreadLoop();
-            });
-        }
-        catch (std::system_error& e)
-        {
-            LOG_err << "Failed to start worker thread: " << e.what();
-            break;
-        }
-    }
-    LOG_debug << "MegaClient Worker threads running: " << mThreads.size();
-}
-
-MegaClientAsyncQueue::~MegaClientAsyncQueue()
-{
-    clearDiscardable();
-    push(nullptr, false);
-    mConditionVariable.notify_all();
-    LOG_warn << "~MegaClientAsyncQueue() joining threads";
-    for (auto& t : mThreads)
-    {
-        t.join();
-    }
-    LOG_warn << "~MegaClientAsyncQueue() ends";
-}
-
-void MegaClientAsyncQueue::clearDiscardable()
-{
-    std::lock_guard<std::mutex> g(mMutex);
-    auto newEnd = std::remove_if(mQueue.begin(), mQueue.end(), [](Entry& entry){ return entry.discardable; });
-    mQueue.erase(newEnd, mQueue.end());
-}
-
-void MegaClientAsyncQueue::asyncThreadLoop()
-{
-    SymmCipher cipher;
-    for (;;)
-    {
-        std::function<void(SymmCipher&)> f;
-        {
-            std::unique_lock<std::mutex> g(mMutex);
-            mConditionVariable.wait(g, [this]() { return !mQueue.empty(); });
-            f = std::move(mQueue.front().f);
-            if (!f) return;   // nullptr is not popped, and causes all the threads to exit
-            mQueue.pop_front();
-        }
-        f(cipher);
-        mWaiter.notify();
-    }
-}
-
-=======
->>>>>>> 9acb6655
 } // namespace
