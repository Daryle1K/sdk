--- conflicted
+++ resolved
@@ -9151,11 +9151,7 @@
                     return 1;
                 }
 
-<<<<<<< HEAD
-                int difference = char_i - char_j;
-=======
                 int difference = strncasecmp((char *)&char_i, (char *)&char_j, 1);
->>>>>>> d887a723
                 if (difference)
                 {
                     return difference;
@@ -9167,11 +9163,6 @@
         }
         else    // we are comparing numbers on both strings
         {
-<<<<<<< HEAD
-            char char_i, char_j;
-
-=======
->>>>>>> d887a723
             uint64_t number_i = 0;
             unsigned int i_overflow_count = 0;
             while (*i && isDigit(i))
@@ -9218,20 +9209,12 @@
         }
     }
 
-<<<<<<< HEAD
-    if(*j)
-=======
     if (*j)
->>>>>>> d887a723
     {
         return -1;
     }
 
-<<<<<<< HEAD
-    if(*i)
-=======
     if (*i)
->>>>>>> d887a723
     {
         return 1;
     }
