--- conflicted
+++ resolved
@@ -2759,8 +2759,6 @@
         app->storagesum_changed(mNotifiedSumSize);
     }
 
-<<<<<<< HEAD
-=======
 #ifdef MEGA_MEASURE_CODE
     performanceStats.transfersActiveTime.start(!tslots.empty() && !performanceStats.transfersActiveTime.inprogress());
     performanceStats.transfersActiveTime.stop(tslots.empty() && performanceStats.transfersActiveTime.inprogress());
@@ -2772,7 +2770,6 @@
         LOG_info << performanceStats.report(false, httpio, waiter);
     }
 #endif
->>>>>>> 195e0906
 }
 
 // get next event time from all subsystems, then invoke the waiter if needed
