--- conflicted
+++ resolved
@@ -1801,11 +1801,7 @@
 
                                 if (loggedout)
                                 {
-<<<<<<< HEAD
-                                    locallogout();
-=======
                                     locallogout(true);
->>>>>>> f98fcca0
                                     app->logout_result(API_OK);
                                 }
                             }
@@ -3824,11 +3820,7 @@
 {
     if (loggedin() != FULLACCOUNT)
     {
-<<<<<<< HEAD
-        locallogout();
-=======
         locallogout(true);
->>>>>>> f98fcca0
 
         restag = reqtag;
         app->logout_result(API_OK);
@@ -3841,16 +3833,12 @@
 
 void MegaClient::locallogout(bool removecaches)
 {
-<<<<<<< HEAD
     mAsyncQueue.clearQueue();
 
-    removecaches();
-=======
     if (removecaches)
     {
         removeCaches();
     }
->>>>>>> f98fcca0
 
     delete sctable;
     sctable = NULL;
