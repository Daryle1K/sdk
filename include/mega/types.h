/**
 * @file mega/types.h
 * @brief Mega SDK types and includes
 *
 * (c) 2013-2014 by Mega Limited, Auckland, New Zealand
 *
 * This file is part of the MEGA SDK - Client Access Engine.
 *
 * Applications using the MEGA API must present a valid application key
 * and comply with the the rules set forth in the Terms of Service.
 *
 * The MEGA SDK is distributed in the hope that it will be useful,
 * but WITHOUT ANY WARRANTY; without even the implied warranty of
 * MERCHANTABILITY or FITNESS FOR A PARTICULAR PURPOSE.
 *
 * @copyright Simplified (2-clause) BSD License.
 *
 * You should have received a copy of the license along with this
 * program.
 */

#ifndef MEGA_TYPES_H
#define MEGA_TYPES_H 1

#ifdef _MSC_VER
#if MEGA_LINKED_AS_SHARED_LIBRARY
 #define MEGA_API __declspec(dllimport)
#elif MEGA_CREATE_SHARED_LIBRARY
 #define MEGA_API __declspec(dllexport)
#endif
#endif

#ifndef MEGA_API
 #define MEGA_API
#endif

// it needs to be reviewed that serialization/unserialization is not relying on this
typedef char __static_check_01__[sizeof(bool) == sizeof(char) ? 1 : -1];
// if your build fails here, please contact MEGA developers

// platform-specific includes and defines
#ifdef _WIN32
#include "mega/win32/megasys.h"
#else
#include "mega/posix/megasys.h"
#endif

// signed 64-bit generic offset
typedef int64_t m_off_t;

// opaque filesystem fingerprint
typedef uint64_t fsfp_t;

#if USE_CRYPTOPP && (CRYPTOPP_VERSION >= 600) && (__cplusplus >= 201103L)
    using byte = CryptoPP::byte;
#else
    typedef unsigned char byte;
#endif

#ifdef USE_CRYPTOPP
#include "mega/crypto/cryptopp.h"
#else
#include "megacrypto.h"
#endif

#include "mega/crypto/sodium.h"

#ifdef USE_QT
#include "mega/thread/qtthread.h"
#elif USE_PTHREAD
#include "mega/thread/posixthread.h"
#elif defined(_WIN32) && !defined(WINDOWS_PHONE)
#include "mega/thread/win32thread.h"
#else
#include "mega/thread/cppthread.h"
#endif

namespace mega {
using namespace std;

// forward declaration
struct AttrMap;
class BackoffTimer;
class Command;
class CommandPubKeyRequest;
struct DirectRead;
struct DirectReadNode;
struct DirectReadSlot;
struct FileAccess;
struct FileAttributeFetch;
struct FileAttributeFetchChannel;
struct FileFingerprint;
struct FileFingerprintCmp;
struct HttpReq;
struct GenericHttpReq;
struct HttpReqCommandPutFA;
struct LocalNode;
class MegaClient;
struct NewNode;
struct Node;
struct NodeCore;
class PubKeyAction;
class Request;
struct Transfer;
class TreeProc;
class LocalTreeProc;
struct User;
struct Waiter;
struct Proxy;
struct PendingContactRequest;
<<<<<<< HEAD
class DbQueryQueue;

#ifdef USE_QT
typedef QtThread MegaThread;
typedef QtMutex MegaMutex;
#elif USE_PTHREAD
typedef PosixThread MegaThread;
typedef PosixMutex MegaMutex;
#elif defined(_WIN32) && !defined(WINDOWS_PHONE)
typedef Win32Thread MegaThread;
typedef Win32Mutex MegaMutex;
#else
typedef CppThread MegaThread;
typedef CppMutex MegaMutex;
#endif
=======
class TransferList;
struct Achievement;
>>>>>>> 0ec5073f

#define EOO 0

typedef int64_t m_time_t;

// monotonously increasing time in deciseconds
typedef uint32_t dstime;

#define NEVER (~(dstime)0)
#define EVER(ds) ((ds+1))

#define STRINGIFY(x) # x
#define TOSTRING(x) STRINGIFY(x)

// HttpReq states
typedef enum { REQ_READY, REQ_PREPARED, REQ_INFLIGHT, REQ_SUCCESS, REQ_FAILURE, REQ_DONE, REQ_ASYNCIO } reqstatus_t;

typedef enum { USER_HANDLE, NODE_HANDLE } targettype_t;

typedef enum { METHOD_POST, METHOD_GET, METHOD_NONE} httpmethod_t;

typedef enum { REQ_BINARY, REQ_JSON } contenttype_t;

// new node source types
typedef enum { NEW_NODE, NEW_PUBLIC, NEW_UPLOAD } newnodesource_t;

// file chunk MAC
struct ChunkMAC
{
    ChunkMAC() : offset(0), finished(false) { }

    byte mac[SymmCipher::BLOCKSIZE];
    unsigned int offset;
    bool finished;
};

// file chunk macs
typedef map<m_off_t, ChunkMAC> chunkmac_map;

/**
 * @brief Declaration of API error codes.
 */
typedef enum ErrorCodes
{
    API_OK = 0,                     ///< Everything OK.
    API_EINTERNAL = -1,             ///< Internal error.
    API_EARGS = -2,                 ///< Bad arguments.
    API_EAGAIN = -3,                ///< Request failed, retry with exponential backoff.
    API_ERATELIMIT = -4,            ///< Too many requests, slow down.
    API_EFAILED = -5,               ///< Request failed permanently.
    API_ETOOMANY = -6,              ///< Too many requests for this resource.
    API_ERANGE = -7,                ///< Resource access out of rage.
    API_EEXPIRED = -8,              ///< Resource expired.
    API_ENOENT = -9,                ///< Resource does not exist.
    API_ECIRCULAR = -10,            ///< Circular linkage.
    API_EACCESS = -11,              ///< Access denied.
    API_EEXIST = -12,               ///< Resource already exists.
    API_EINCOMPLETE = -13,          ///< Request incomplete.
    API_EKEY = -14,                 ///< Cryptographic error.
    API_ESID = -15,                 ///< Bad session ID.
    API_EBLOCKED = -16,             ///< Resource administratively blocked.
    API_EOVERQUOTA = -17,           ///< Quota exceeded.
    API_ETEMPUNAVAIL = -18,         ///< Resource temporarily not available.
    API_ETOOMANYCONNECTIONS = -19,  ///< Too many connections on this resource.
    API_EWRITE = -20,               /**< File could not be written to (or failed
                                         post-write integrity check). */
    API_EREAD = -21,                /**< File could not be read from (or changed
                                         unexpectedly during reading). */
    API_EAPPKEY = -22,              ///< Invalid or missing application key.
    API_ESSL = -23,                 ///< SSL verification failed
    API_EGOINGOVERQUOTA = -24       ///< Not enough quota
} error;

// returned by loggedin()
typedef enum { NOTLOGGEDIN, EPHEMERALACCOUNT, CONFIRMEDACCOUNT, FULLACCOUNT } sessiontype_t;

// node/user handles are 8-11 base64 characters, case sensitive, and thus fit
// in a 64-bit int
typedef uint64_t handle;

// (can use unordered_set if available)
typedef set<handle> handle_set;

// file attribute type
typedef uint16_t fatype;

// list of files
typedef list<struct File*> file_list;

// node types:
// FILE - regular file nodes
// FOLDER - regular folder nodes
// ROOT - the cloud drive root node
// INCOMING - inbox
// RUBBISH - rubbish bin
typedef enum { TYPE_UNKNOWN = -1, FILENODE = 0, FOLDERNODE, ROOTNODE, INCOMINGNODE, RUBBISHNODE } nodetype_t;

// node type key lengths
const int FILENODEKEYLENGTH = 32;
const int FOLDERNODEKEYLENGTH = 16;

// key length to encrypt handles
const int HANDLEKEYLENGTH = 8;

typedef list<class Sync*> sync_list;

// persistent resource cache storage
struct Cachable
{
    virtual bool serialize(string*) = 0;

    int32_t dbid;

    bool notified;

    Cachable();
    virtual ~Cachable() { }
};

// numeric representation of string (up to 8 chars)
typedef uint64_t nameid;

// access levels:
// RDONLY - cannot add, rename or delete
// RDWR - cannot rename or delete
// FULL - all operations that do not require ownership permitted
// OWNER - node is in caller's ROOT, INCOMING or RUBBISH trees
typedef enum { ACCESS_UNKNOWN = -1, RDONLY = 0, RDWR, FULL, OWNER, OWNERPRELOGIN } accesslevel_t;

// operations for outgoing pending contacts
typedef enum { OPCA_ADD = 0, OPCA_DELETE, OPCA_REMIND} opcactions_t;
// operations for incoming pending contacts
typedef enum { IPCA_ACCEPT = 0, IPCA_DENY, IPCA_IGNORE} ipcactions_t;

// contact visibility:
// HIDDEN - not shown
// VISIBLE - shown
typedef enum { VISIBILITY_UNKNOWN = -1, HIDDEN = 0, VISIBLE = 1, INACTIVE = 2, BLOCKED = 3 } visibility_t;

typedef enum { PUTNODES_APP, PUTNODES_SYNC, PUTNODES_SYNCDEBRIS } putsource_t;

// maps handle-index pairs to file attribute handle
typedef map<pair<handle, fatype>, pair<handle, int> > fa_map;

typedef enum { SYNC_FAILED = -2, SYNC_CANCELED = -1, SYNC_INITIALSCAN = 0, SYNC_ACTIVE } syncstate_t;

typedef enum { SYNCDEL_NONE, SYNCDEL_DELETED, SYNCDEL_INFLIGHT, SYNCDEL_BIN,
               SYNCDEL_DEBRIS, SYNCDEL_DEBRISDAY, SYNCDEL_FAILED } syncdel_t;

typedef vector<LocalNode*> localnode_vector;

typedef map<handle, LocalNode*> handlelocalnode_map;

typedef list<LocalNode*> localnode_list;

typedef set<LocalNode*> localnode_set;

typedef multimap<int32_t, LocalNode*> idlocalnode_map;

typedef shared_ptr<Node> pnode_t;

typedef vector<pnode_t> node_vector;

typedef set<pnode_t> node_set;

// enumerates a node's children
// FIXME: switch to forward_list once C++11 becomes more widely available
typedef list<pnode_t> node_list;

// undefined node handle
const handle UNDEF = ~(handle)0;

#define ISUNDEF(h) (!((h) + 1))

typedef list<struct TransferSlot*> transferslot_list;

// FIXME: use forward_list instad (C++11)
typedef list<HttpReqCommandPutFA*> putfa_list;

// map a FileFingerprint to the transfer for that FileFingerprint
typedef map<FileFingerprint*, Transfer*, FileFingerprintCmp> transfer_map;

typedef deque<Transfer*> transfer_list;

// map a request tag with pending dbids of transfers and files
typedef map<int, vector<uint32_t> > pendingdbid_map;

// map a request tag with a pending dns request
typedef map<int, GenericHttpReq*> pendinghttp_map;

// map a request tag with pending paths of temporary files
typedef map<int, vector<string> > pendingfiles_map;

// map an upload handle to the corresponding transer
typedef map<handle, Transfer*> handletransfer_map;

// maps node handles to pnode_t pointers
typedef map<handle, pnode_t> node_map;

// maps node handles to Share pointers
typedef map<handle, struct Share*> share_map;

// maps node handles NewShare pointers
typedef list<struct NewShare*> newshare_list;

// generic handle vector
typedef vector<handle> handle_vector;

// pairs of node handles
typedef set<pair<handle, handle> > handlepair_set;

// node and user vectors
typedef vector<struct NodeCore*> nodecore_vector;
typedef vector<struct User*> user_vector;
typedef vector<struct PendingContactRequest*> pcr_vector;

// actual user data (indexed by userid)
typedef map<int, User> user_map;

// maps user handles to userids
typedef map<handle, int> uh_map;

// maps lowercase user e-mail addresses to userids
typedef map<string, int> um_map;

// file attribute data
typedef map<unsigned, string> fadata_map;

// syncid to node handle mapping
typedef map<handle, handle> syncidhandle_map;

// NewNodes index to syncid mapping
typedef map<int, handle> newnodesyncid_map;

// for dynamic node addition requests, used by the sync subsystem
typedef vector<struct NewNode*> newnode_vector;

// file attribute fetch map
typedef map<handle, FileAttributeFetch*> faf_map;

// file attribute fetch channel map
typedef map<int, FileAttributeFetchChannel*> fafc_map;

// transfer type
typedef enum { GET = 0, PUT, API, NONE } direction_t;

typedef set<pair<int, handle> > fareq_set;

struct StringCmp
{
    bool operator()(const string* a, const string* b) const
    {
        return *a < *b;
    }
};

typedef map<handle, DirectReadNode*> handledrn_map;
typedef multimap<dstime, DirectReadNode*> dsdrn_map;
typedef list<DirectRead*> dr_list;
typedef list<DirectReadSlot*> drs_list;

typedef map<const string*, LocalNode*, StringCmp> localnode_map;
typedef map<const string*, pnode_t, StringCmp> remotenode_map;

// FIXME: use forward_list instead
typedef list<NewNode*> newnode_list;
typedef list<handle> handle_list;

typedef map<handle, NewNode*> handlenewnode_map;

typedef map<handle, char> handlecount_map;

// maps FileFingerprints to node
typedef multiset<FileFingerprint*, FileFingerprintCmp> fingerprint_set;

typedef enum { TREESTATE_NONE = 0, TREESTATE_SYNCED, TREESTATE_PENDING, TREESTATE_SYNCING } treestate_t;

typedef enum { TRANSFERSTATE_NONE = 0, TRANSFERSTATE_QUEUED, TRANSFERSTATE_ACTIVE, TRANSFERSTATE_PAUSED,
               TRANSFERSTATE_RETRYING, TRANSFERSTATE_COMPLETING, TRANSFERSTATE_COMPLETED,
               TRANSFERSTATE_CANCELLED, TRANSFERSTATE_FAILED } transferstate_t;

struct Notification
{
    dstime timestamp;
    string path;
    LocalNode* localnode;
};

typedef deque<Notification> notify_deque;

// FIXME: use forward_list instad (C++11)
typedef list<HttpReqCommandPutFA*> putfa_list;

typedef map<handle, PendingContactRequest*> handlepcr_map;

<<<<<<< HEAD
// maps handles to cache entries in double-linked list
typedef map<handle, node_list::iterator> hnode_map;

// maps fingerprints to cache entries in double-linked list
typedef map<string, node_list::iterator> fpnode_map;
=======
// Type-Value (for user attributes)
typedef vector<string> string_vector;
typedef map<string, string> string_map;
typedef string_map TLV_map;


// user attribute types
typedef enum {
    ATTR_UNKNOWN = -1,
    ATTR_AVATAR = 0,            // public - char array - non-versioned
    ATTR_FIRSTNAME = 1,         // public - char array - non-versioned
    ATTR_LASTNAME = 2,          // public - char array - non-versioned
    ATTR_AUTHRING = 3,          // private - byte array
    ATTR_LAST_INT = 4,          // private - byte array
    ATTR_ED25519_PUBK = 5,      // public - byte array - versioned
    ATTR_CU25519_PUBK = 6,      // public - byte array - versioned
    ATTR_KEYRING = 7,           // private - byte array - versioned
    ATTR_SIG_RSA_PUBK = 8,      // public - byte array - versioned
    ATTR_SIG_CU255_PUBK = 9,    // public - byte array - versioned
    ATTR_COUNTRY = 10,          // public - char array - non-versioned
    ATTR_BIRTHDAY = 11,         // public - char array - non-versioned
    ATTR_BIRTHMONTH = 12,       // public - char array - non-versioned
    ATTR_BIRTHYEAR = 13,        // public - char array - non-versioned
    ATTR_LANGUAGE = 14,         // private, non-encrypted - char array in B64 - non-versioned
    ATTR_PWD_REMINDER = 15,     // private, non-encrypted - char array in B64 - non-versioned
    ATTR_DISABLE_VERSIONS = 16  // private, non-encrypted - char array in B64 - non-versioned
} attr_t;
typedef map<attr_t, string> userattr_map;

typedef enum {

    AES_CCM_12_16 = 0x00,
    AES_CCM_10_16 = 0x01,
    AES_CCM_10_08 = 0x02,
    AES_GCM_12_16_BROKEN = 0x03, // Same as 0x00 (due to a legacy bug)
    AES_GCM_10_08_BROKEN = 0x04, // Same as 0x02 (due to a legacy bug)
    AES_GCM_12_16 = 0x10,
    AES_GCM_10_08 = 0x11

} encryptionsetting_t;

typedef enum { AES_MODE_UNKNOWN, AES_MODE_CCM, AES_MODE_GCM } encryptionmode_t;
>>>>>>> 0ec5073f

#ifdef ENABLE_CHAT
typedef enum { PRIV_UNKNOWN = -2, PRIV_RM = -1, PRIV_RO = 0, PRIV_STANDARD = 2, PRIV_MODERATOR = 3 } privilege_t;
typedef pair<handle, privilege_t> userpriv_pair;
typedef vector< userpriv_pair > userpriv_vector;
typedef map <handle, set <handle> > attachments_map;
struct TextChat : public Cachable
{
    enum {
        FLAG_OFFSET_ARCHIVE = 0
    };

    handle id;
    privilege_t priv;
    int shard;
    userpriv_vector *userpriv;
    bool group;
    string title;   // byte array
    handle ou;
    m_time_t ts;     // creation time
    attachments_map attachedNodes;
    byte flags; // currently only used for "archive" flag at first bit

    int tag;    // source tag, to identify own changes

    TextChat();
    ~TextChat();

    bool serialize(string *d);
    static TextChat* unserialize(class MegaClient *client, string *d);

    void setTag(int tag);
    int getTag();
    void resetTag();

    struct
    {
        bool attachments : 1;
        bool flags : 1;
    } changed;

    // return false if failed
    bool setNodeUserAccess(handle h, handle uh, bool revoke = false);
    bool setFlag(bool value, uint8_t offset = 0xFF);
    bool setFlags(byte newFlags);
    bool isFlagSet(uint8_t offset) const;

};
typedef vector<TextChat*> textchat_vector;
typedef map<handle, TextChat*> textchat_map;
#endif

typedef enum { RECOVER_WITH_MASTERKEY = 9, RECOVER_WITHOUT_MASTERKEY = 10, CANCEL_ACCOUNT = 21, CHANGE_EMAIL = 12 } recovery_t;

typedef enum { EMAIL_REMOVED = 0, EMAIL_PENDING_REMOVED = 1, EMAIL_PENDING_ADDED = 2, EMAIL_FULLY_ACCEPTED = 3 } emailstatus_t;

typedef unsigned int achievement_class_id;
typedef map<achievement_class_id, Achievement> achievements_map;

} // namespace

#endif<|MERGE_RESOLUTION|>--- conflicted
+++ resolved
@@ -108,7 +108,6 @@
 struct Waiter;
 struct Proxy;
 struct PendingContactRequest;
-<<<<<<< HEAD
 class DbQueryQueue;
 
 #ifdef USE_QT
@@ -124,10 +123,11 @@
 typedef CppThread MegaThread;
 typedef CppMutex MegaMutex;
 #endif
-=======
+
 class TransferList;
 struct Achievement;
->>>>>>> 0ec5073f
+struct AchievementsDetails;
+struct AccountDetails;
 
 #define EOO 0
 
@@ -423,13 +423,12 @@
 
 typedef map<handle, PendingContactRequest*> handlepcr_map;
 
-<<<<<<< HEAD
 // maps handles to cache entries in double-linked list
 typedef map<handle, node_list::iterator> hnode_map;
 
 // maps fingerprints to cache entries in double-linked list
 typedef map<string, node_list::iterator> fpnode_map;
-=======
+
 // Type-Value (for user attributes)
 typedef vector<string> string_vector;
 typedef map<string, string> string_map;
@@ -472,7 +471,6 @@
 } encryptionsetting_t;
 
 typedef enum { AES_MODE_UNKNOWN, AES_MODE_CCM, AES_MODE_GCM } encryptionmode_t;
->>>>>>> 0ec5073f
 
 #ifdef ENABLE_CHAT
 typedef enum { PRIV_UNKNOWN = -2, PRIV_RM = -1, PRIV_RO = 0, PRIV_STANDARD = 2, PRIV_MODERATOR = 3 } privilege_t;
