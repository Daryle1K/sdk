/**
 * @file mega/types.h
 * @brief Mega SDK types and includes
 *
 * (c) 2013-2014 by Mega Limited, Auckland, New Zealand
 *
 * This file is part of the MEGA SDK - Client Access Engine.
 *
 * Applications using the MEGA API must present a valid application key
 * and comply with the the rules set forth in the Terms of Service.
 *
 * The MEGA SDK is distributed in the hope that it will be useful,
 * but WITHOUT ANY WARRANTY; without even the implied warranty of
 * MERCHANTABILITY or FITNESS FOR A PARTICULAR PURPOSE.
 *
 * @copyright Simplified (2-clause) BSD License.
 *
 * You should have received a copy of the license along with this
 * program.
 */

#ifndef MEGA_TYPES_H
#define MEGA_TYPES_H 1

#ifdef _MSC_VER
#if MEGA_LINKED_AS_SHARED_LIBRARY
 #define MEGA_API __declspec(dllimport)
#elif MEGA_CREATE_SHARED_LIBRARY
 #define MEGA_API __declspec(dllexport)
#endif
#endif

#ifndef MEGA_API
 #define MEGA_API
#endif

// platform-specific includes and defines
#ifdef _WIN32
#include "mega/win32/megasys.h"
#else
#include "mega/posix/megasys.h"
#endif

// signed 64-bit generic offset
typedef int64_t m_off_t;

// opaque filesystem fingerprint
typedef uint64_t fsfp_t;

#ifdef USE_CRYPTOPP
#include "mega/crypto/cryptopp.h"
#else
#include "megacrypto.h"
#endif

#ifdef USE_SODIUM
#include "mega/crypto/sodium.h"
#endif

#ifdef USE_QT
#include "mega/thread/qtthread.h"
#elif USE_PTHREAD
#include "mega/thread/posixthread.h"
#elif defined(_WIN32) && !defined(WINDOWS_PHONE)
#include "mega/thread/win32thread.h"
#else
#include "mega/thread/cppthread.h"
#endif

namespace mega {
using namespace std;

// forward declaration
struct AttrMap;
class BackoffTimer;
class Command;
class CommandLoadBalancing;
struct DirectRead;
struct DirectReadNode;
struct DirectReadSlot;
struct FileAccess;
struct FileAttributeFetch;
struct FileAttributeFetchChannel;
struct FileFingerprint;
struct FileFingerprintCmp;
struct HttpReq;
struct HttpReqCommandPutFA;
struct LocalNode;
class MegaClient;
struct NewNode;
struct Node;
struct NodeCore;
class PubKeyAction;
class Request;
struct Transfer;
class TreeProc;
class LocalTreeProc;
struct User;
struct Waiter;
struct Proxy;
struct PendingContactRequest;
class DbQueryQueue;

#ifdef USE_QT
typedef QtThread MegaThread;
typedef QtMutex MegaMutex;
#elif USE_PTHREAD
typedef PosixThread MegaThread;
typedef PosixMutex MegaMutex;
#elif defined(_WIN32) && !defined(WINDOWS_PHONE)
typedef Win32Thread MegaThread;
typedef Win32Mutex MegaMutex;
#else
typedef CppThread MegaThread;
typedef CppMutex MegaMutex;
#endif

#define EOO 0

typedef int64_t m_time_t;

// monotonously increasing time in deciseconds
typedef uint32_t dstime;

#define NEVER (~(dstime)0)
#define EVER(ds) ((ds+1))

#define STRINGIFY(x) # x
#define TOSTRING(x) STRINGIFY(x)

// HttpReq states
typedef enum { REQ_READY, REQ_PREPARED, REQ_INFLIGHT, REQ_SUCCESS, REQ_FAILURE, REQ_DONE } reqstatus_t;

typedef enum { USER_HANDLE, NODE_HANDLE } targettype_t;

typedef enum { REQ_BINARY, REQ_JSON } contenttype_t;

// new node source types
typedef enum { NEW_NODE, NEW_PUBLIC, NEW_UPLOAD } newnodesource_t;

// file chunk MAC
struct ChunkMAC
{
    byte mac[SymmCipher::BLOCKSIZE];
};

// file chunk macs
typedef map<m_off_t, ChunkMAC> chunkmac_map;

/**
 * @brief Declaration of API error codes.
 */
typedef enum ErrorCodes
{
    API_OK = 0,                     ///< Everything OK.
    API_EINTERNAL = -1,             ///< Internal error.
    API_EARGS = -2,                 ///< Bad arguments.
    API_EAGAIN = -3,                ///< Request failed, retry with exponential backoff.
    API_ERATELIMIT = -4,            ///< Too many requests, slow down.
    API_EFAILED = -5,               ///< Request failed permanently.
    API_ETOOMANY = -6,              ///< Too many requests for this resource.
    API_ERANGE = -7,                ///< Resource access out of rage.
    API_EEXPIRED = -8,              ///< Resource expired.
    API_ENOENT = -9,                ///< Resource does not exist.
    API_ECIRCULAR = -10,            ///< Circular linkage.
    API_EACCESS = -11,              ///< Access denied.
    API_EEXIST = -12,               ///< Resource already exists.
    API_EINCOMPLETE = -13,          ///< Request incomplete.
    API_EKEY = -14,                 ///< Cryptographic error.
    API_ESID = -15,                 ///< Bad session ID.
    API_EBLOCKED = -16,             ///< Resource administratively blocked.
    API_EOVERQUOTA = -17,           ///< Quota exceeded.
    API_ETEMPUNAVAIL = -18,         ///< Resource temporarily not available.
    API_ETOOMANYCONNECTIONS = -19,  ///< Too many connections on this resource.
    API_EWRITE = -20,               /**< File could not be written to (or failed
                                         post-write integrity check). */
    API_EREAD = -21,                /**< File could not be read from (or changed
                                         unexpectedly during reading). */
    API_EAPPKEY = -22,              ///< Invalid or missing application key.
    API_ESSL = -23                  ///< SSL verification failed
} error;

// returned by loggedin()
typedef enum { NOTLOGGEDIN, EPHEMERALACCOUNT, CONFIRMEDACCOUNT, FULLACCOUNT } sessiontype_t;

// node/user handles are 8-11 base64 characters, case sensitive, and thus fit
// in a 64-bit int
typedef uint64_t handle;

// (can use unordered_set if available)
typedef set<handle> handle_set;

// file attribute type
typedef uint16_t fatype;

// list of files
typedef list<struct File*> file_list;

// node types:
// FILE - regular file nodes
// FOLDER - regular folder nodes
// ROOT - the cloud drive root node
// INCOMING - inbox
// RUBBISH - rubbish bin
typedef enum { TYPE_UNKNOWN = -1, FILENODE = 0, FOLDERNODE, ROOTNODE, INCOMINGNODE, RUBBISHNODE } nodetype_t;

// node type key lengths
const int FILENODEKEYLENGTH = 32;
const int FOLDERNODEKEYLENGTH = 16;

// key length to encrypt handles
const int HANDLEKEYLENGTH = 8;

typedef list<class Sync*> sync_list;

// persistent resource cache storage
struct Cachable
{
    virtual bool serialize(string*) = 0;

    int32_t dbid;

    bool notified;

    Cachable();
    virtual ~Cachable() { }
};

// numeric representation of string (up to 8 chars)
typedef uint64_t nameid;

// access levels:
// RDONLY - cannot add, rename or delete
// RDWR - cannot rename or delete
// FULL - all operations that do not require ownership permitted
// OWNER - node is in caller's ROOT, INCOMING or RUBBISH trees
typedef enum { ACCESS_UNKNOWN = -1, RDONLY = 0, RDWR, FULL, OWNER, OWNERPRELOGIN } accesslevel_t;

// operations for outgoing pending contacts
typedef enum { OPCA_ADD = 0, OPCA_DELETE, OPCA_REMIND} opcactions_t;
// operations for incoming pending contacts
typedef enum { IPCA_ACCEPT = 0, IPCA_DENY, IPCA_IGNORE} ipcactions_t;

// contact visibility:
// HIDDEN - not shown
// VISIBLE - shown
typedef enum { VISIBILITY_UNKNOWN = -1, HIDDEN = 0, VISIBLE, ME } visibility_t;

typedef enum { PUTNODES_APP, PUTNODES_SYNC, PUTNODES_SYNCDEBRIS } putsource_t;

// maps handle-index pairs to file attribute handle
typedef map<pair<handle, fatype>, pair<handle, int> > fa_map;

typedef enum { SYNC_FAILED = -2, SYNC_CANCELED = -1, SYNC_INITIALSCAN = 0, SYNC_ACTIVE } syncstate_t;

typedef enum { SYNCDEL_NONE, SYNCDEL_DELETED, SYNCDEL_INFLIGHT, SYNCDEL_BIN,
               SYNCDEL_DEBRIS, SYNCDEL_DEBRISDAY } syncdel_t;

typedef vector<LocalNode*> localnode_vector;

typedef map<handle, LocalNode*> handlelocalnode_map;

typedef list<LocalNode*> localnode_list;

typedef set<LocalNode*> localnode_set;

typedef multimap<int32_t, LocalNode*> idlocalnode_map;

typedef shared_ptr<Node> pnode_t;

typedef vector<pnode_t> node_vector;

typedef set<pnode_t> node_set;

// enumerates a node's children
// FIXME: switch to forward_list once C++11 becomes more widely available
typedef list<pnode_t> node_list;

// undefined node handle
const handle UNDEF = ~(handle)0;

#define ISUNDEF(h) (!((h) + 1))

typedef list<struct TransferSlot*> transferslot_list;

// FIXME: use forward_list instad (C++11)
typedef list<HttpReqCommandPutFA*> putfa_list;

// map a FileFingerprint to the transfer for that FileFingerprint
typedef map<FileFingerprint*, Transfer*, FileFingerprintCmp> transfer_map;

// map an upload handle to the corresponding transer
typedef map<handle, Transfer*> handletransfer_map;

// maps node handles to pnode_t pointers
typedef map<handle, pnode_t> node_map;

// maps node handles to Share pointers
typedef map<handle, struct Share*> share_map;

// maps node handles NewShare pointers
typedef list<struct NewShare*> newshare_list;

// generic handle vector
typedef vector<handle> handle_vector;

// pairs of node handles
typedef set<pair<handle, handle> > handlepair_set;

// node and user vectors
typedef vector<struct NodeCore*> nodecore_vector;
typedef vector<struct User*> user_vector;
typedef vector<struct PendingContactRequest*> pcr_vector;

// actual user data (indexed by userid)
typedef map<int, User> user_map;

// maps user handles to userids
typedef map<handle, int> uh_map;

// maps lowercase user e-mail addresses to userids
typedef map<string, int> um_map;

// file attribute data
typedef map<unsigned, string> fadata_map;

// syncid to node handle mapping
typedef map<handle, handle> syncidhandle_map;

// NewNodes index to syncid mapping
typedef map<int, handle> newnodesyncid_map;

// for dynamic node addition requests, used by the sync subsystem
typedef vector<struct NewNode*> newnode_vector;

// file attribute fetch map
typedef map<handle, FileAttributeFetch*> faf_map;

// file attribute fetch channel map
typedef map<int, FileAttributeFetchChannel*> fafc_map;

// transfer type
typedef enum { GET, PUT } direction_t;

typedef set<pair<int, handle> > fareq_set;

struct StringCmp
{
    bool operator()(const string* a, const string* b) const
    {
        return *a < *b;
    }
};

typedef map<handle, DirectReadNode*> handledrn_map;
typedef multimap<dstime, DirectReadNode*> dsdrn_map;
typedef list<DirectRead*> dr_list;
typedef list<DirectReadSlot*> drs_list;

typedef map<const string*, LocalNode*, StringCmp> localnode_map;
typedef map<const string*, pnode_t, StringCmp> remotenode_map;

// FIXME: use forward_list instead
typedef list<NewNode*> newnode_list;
typedef list<handle> handle_list;

typedef map<handle, NewNode*> handlenewnode_map;

typedef map<handle, char> handlecount_map;

// maps FileFingerprints to node
typedef multiset<FileFingerprint*, FileFingerprintCmp> fingerprint_set;

typedef enum { TREESTATE_NONE = 0, TREESTATE_SYNCED, TREESTATE_PENDING, TREESTATE_SYNCING } treestate_t;

struct Notification
{
    dstime timestamp;
    string path;
    LocalNode* localnode;
};

typedef deque<Notification> notify_deque;

// FIXME: use forward_list instad (C++11)
typedef list<HttpReqCommandPutFA*> putfa_list;

typedef map<handle, PendingContactRequest*> handlepcr_map;

<<<<<<< HEAD
// maps handles to cache entries in double-linked list
typedef map<handle, node_list::iterator> hnode_map;

// maps fingerprints to cache entries in double-linked list
typedef map<string, node_list::iterator> fpnode_map;
=======
#ifdef ENABLE_CHAT
typedef enum { PRIV_UNKNOWN = -2, PRIV_RM = -1, PRIV_RO = 0, PRIV_RW = 1, PRIV_FULL = 2, PRIV_OPERATOR = 3 } privilege_t;
typedef pair<handle, privilege_t> userpriv_pair;
typedef vector< userpriv_pair > userpriv_vector;
struct TextChat
{
    handle id;
    privilege_t priv;
    string url;
    int shard;
    userpriv_vector *userpriv;
    bool group;

    TextChat()
    {
        id = UNDEF;
        priv = PRIV_UNKNOWN;
        shard = -1;
        userpriv = NULL;
        group = false;
    }

    ~TextChat()
    {
        delete userpriv;
    }
};
typedef vector<TextChat*> textchat_vector;
#endif
>>>>>>> b0c2704a

} // namespace

#endif<|MERGE_RESOLUTION|>--- conflicted
+++ resolved
@@ -387,13 +387,12 @@
 
 typedef map<handle, PendingContactRequest*> handlepcr_map;
 
-<<<<<<< HEAD
 // maps handles to cache entries in double-linked list
 typedef map<handle, node_list::iterator> hnode_map;
 
 // maps fingerprints to cache entries in double-linked list
 typedef map<string, node_list::iterator> fpnode_map;
-=======
+
 #ifdef ENABLE_CHAT
 typedef enum { PRIV_UNKNOWN = -2, PRIV_RM = -1, PRIV_RO = 0, PRIV_RW = 1, PRIV_FULL = 2, PRIV_OPERATOR = 3 } privilege_t;
 typedef pair<handle, privilege_t> userpriv_pair;
@@ -423,7 +422,6 @@
 };
 typedef vector<TextChat*> textchat_vector;
 #endif
->>>>>>> b0c2704a
 
 } // namespace
 
