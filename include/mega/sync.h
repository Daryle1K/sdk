--- conflicted
+++ resolved
@@ -44,7 +44,6 @@
 bool assignFilesystemIds(Sync& sync, MegaApp& app, FileSystemAccess& fsaccess, handlelocalnode_map& fsidnodes,
                          const string& localdebris, const string& localseparator);
 
-<<<<<<< HEAD
 // A collection of unsyncable remote nodes stored by node handle
 class MEGA_API UnsyncableNodeBag
 {
@@ -71,7 +70,8 @@
 private:
     std::unique_ptr<DbTable> mTable; // table for caching remote nodes that are not syncable
     std::unordered_map<handle, uint32_t> mNodes; // map of remote node handles to table ids
-=======
+};
+
 // A collection of sync configs backed by a database table
 class MEGA_API SyncConfigBag
 {
@@ -98,7 +98,6 @@
 private:
     std::unique_ptr<DbTable> mTable; // table for caching the sync configs
     std::map<std::string, SyncConfig> mSyncConfigs; // map of local paths to sync configs
->>>>>>> 6529dc93
 };
 
 class MEGA_API Sync
