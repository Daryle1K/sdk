/**
 * @file mega/megaclient.h
 * @brief Client access engine core logic
 *
 * (c) 2013-2014 by Mega Limited, Auckland, New Zealand
 *
 * This file is part of the MEGA SDK - Client Access Engine.
 *
 * Applications using the MEGA API must present a valid application key
 * and comply with the the rules set forth in the Terms of Service.
 *
 * The MEGA SDK is distributed in the hope that it will be useful,
 * but WITHOUT ANY WARRANTY; without even the implied warranty of
 * MERCHANTABILITY or FITNESS FOR A PARTICULAR PURPOSE.
 *
 * @copyright Simplified (2-clause) BSD License.
 *
 * You should have received a copy of the license along with this
 * program.
 */

#ifndef MEGACLIENT_H
#define MEGACLIENT_H 1

#include "json.h"
#include "db.h"
#include "gfx.h"
#include "filefingerprint.h"
#include "request.h"
#include "transfer.h"
#include "treeproc.h"
#include "sharenodekeys.h"
#include "account.h"
#include "backofftimer.h"
#include "http.h"
#include "pubkeyaction.h"
#include "pendingcontactrequest.h"
#include "mediafileattribute.h"
#include "useralerts.h"
#include "user.h"

namespace mega {

class SyncConfigBag;

class MEGA_API FetchNodesStats
{
public:
    enum {
        MODE_DB = 0,
        MODE_API = 1,
        MODE_NONE = 2
    };

    enum {
        TYPE_ACCOUNT = 0,
        TYPE_FOLDER = 1,
        TYPE_NONE = 2
    };

    enum {
        API_CACHE = 0,
        API_NO_CACHE = 1,    // use this for DB mode
        API_NONE = 2
    };

    FetchNodesStats();
    void init();
    void toJsonArray(string *json);

    //////////////////
    // General info //
    //////////////////
    int mode; // DB = 0, API = 1
    int cache; // no-cache = 0, no-cache = 1
    int type; // Account = 0, Folder = 1
    dstime startTime; // startup time (ds)

    /**
     * \brief Number of nodes in the cached filesystem
     *
     * From DB: number on nodes in the local database
     * From API: number of nodes in the response to the fetchnodes command
     */
    long long nodesCached;

    /**
     * @brief Number of nodes in the current filesystem, after the reception of action packets
     */
    long long nodesCurrent;

    /**
     * @brief Number of action packets to complete the cached filesystem
     *
     * From DB: Number of action packets to complete the local cache
     * From API: Number of action packets to complete the server-side cache
     */
    int actionPackets;

    ////////////
    // Errors //
    ////////////

    /**
     * @brief Number of error -3 or -4 received during the process (including cs and sc requests)
     */
    int eAgainCount;

    /**
     * @brief Number of HTTP 500 errors received during the process (including cs and sc requests)
     */
    int e500Count;

    /**
     * @brief Number of other errors received during the process (including cs and sc requests)
     *
     * The most common source of these errors are connectivity problems (no Internet, timeouts...)
     */
    int eOthersCount;

    ////////////////////////////////////////////////////////////////////
    // Time elapsed until different steps since the startup time (ds) //
    ////////////////////////////////////////////////////////////////////

    /**
     * @brief Time until the first byte read
     *
     * From DB: time until the first record read from the database
     * From API: time until the first byte read in response to the fetchnodes command (errors excluded)
     */
    dstime timeToFirstByte;

    /**
     * @brief Time until the last byte read
     *
     * From DB: time until the last record is read from the database
     * From API: time until the whole response to the fetchnodes command has been received
     */
    dstime timeToLastByte;

    /**
     * @brief Time until the cached filesystem is ready
     *
     * From DB: time until the database has been read and processed
     * From API: time until the fetchnodes command is processed
     */
    dstime timeToCached;

    /**
     * @brief Time until the filesystem is ready to be used
     *
     * From DB: this time is the same as timeToCached
     * From API: time until action packets have been processed
     * It's needed to wait until the reception of action packets due to
     * server-side caches.
     */
    dstime timeToResult;

    /**
     * @brief Time until synchronizations have been resumed
     *
     * This involves the load of the local cache and the scan of known
     * files. Files that weren't cached are scanned later.
     */
    dstime timeToSyncsResumed;

    /**
     * @brief Time until the filesystem is current
     *
     * From DB: time until action packets have been processed
     * From API: this time is the same as timeToResult
     */
    dstime timeToCurrent;

    /**
     * @brief Time until the resumption of transfers has finished
     *
     * The resumption of transfers is done after the filesystem is current
     */
    dstime timeToTransfersResumed;
};

/**
 * @brief A helper class that keeps the SN (sequence number) members in sync and well initialized.
 *  The server-client sequence number is updated along with every batch of actionpackets received from API
 *  It is used to commit the open transaction in DB, so the account's local state is persisted. Upon resumption,
 *  the scsn is sent to API, which provides the possible updates missing while the client was not running
 */
class SCSN
{
    // scsn that we are sending in sc requests (ie, where we are up to with the persisted node data)
    char scsn[12];

    // sc inconsistency: stop querying for action packets
    bool stopsc = false;

public: 

    bool setScsn(JSON*);
    void setScsn(handle);
    void stopScsn();

    bool ready() const;
    bool stopped() const;

    const char* text() const;
    handle getHandle() const;

    friend std::ostream& operator<<(std::ostream& os, const SCSN& scsn);

    SCSN();
    void clear();
};

std::ostream& operator<<(std::ostream &os, const SCSN &scsn);

class MEGA_API MegaClient
{
public:
    // own identity
    handle me;
    string uid;

    // root nodes (files, incoming, rubbish)
    handle rootnodes[3];

    // all nodes
    node_map nodes;

    // keep track of user storage, inshare storage, file/folder counts per root node.
    NodeCounterMap mNodeCounters;

    // all users
    user_map users;

    // encrypted master key
    string k;

    // version of the account
    int accountversion;

    // salt of the account (for v2 accounts)
    string accountsalt;

    // timestamp of the creation of the account
    m_time_t accountsince;

    // Global Multi-Factor Authentication enabled
    bool gmfa_enabled;

    // Server-Side Rubbish-bin Scheduler enabled (autopurging)
    bool ssrs_enabled;

    // New Secure Registration method enabled
    bool nsr_enabled;

    // Account has VOIP push enabled (only for Apple)
    bool aplvp_enabled;

    // Use new format to generate Mega links
    bool mNewLinkFormat = false;

    // 2 = Opt-in and unblock SMS allowed 1 = Only unblock SMS allowed 0 = No SMS allowed  -1 = flag was not received
    SmsVerificationState mSmsVerificationState;

    // the verified account phone number, filled in from 'ug'
    string mSmsVerifiedPhone;
	
    // pseudo-random number generator
    PrnGen rng;

    bool ephemeralSession = false;

    static string getPublicLink(bool newLinkFormat, nodetype_t type, handle ph, const char *key);

#ifdef ENABLE_CHAT
    // all chats
    textchat_map chats;
#endif

    // process API requests and HTTP I/O
    void exec();

    // wait for I/O or other events
    int wait();

    // splitted implementation of wait() for a better thread management
    int preparewait();
    int dowait();
    int checkevents();

    // abort exponential backoff
    bool abortbackoff(bool = true);

    // ID tag of the next request
    int nextreqtag();

    // ID tag of the next sync
    int nextSyncTag(int increment = 0);

    // corresponding ID tag of the currently executing callback
    int restag;

    // ephemeral session support
    void createephemeral();
    void resumeephemeral(handle, const byte*, int = 0);
    void cancelsignup();

    // full account confirmation/creation support
    void sendsignuplink(const char*, const char*, const byte*);

    string sendsignuplink2(const char*, const char *, const char*);
    void resendsignuplink2(const char*, const char *);

    void querysignuplink(const byte*, unsigned);
    void confirmsignuplink(const byte*, unsigned, uint64_t);
    void confirmsignuplink2(const byte*, unsigned);
    void setkeypair();

    // prelogin: e-mail
    void prelogin(const char*);

    // user login: e-mail, pwkey
    void login(const char*, const byte*, const char* = NULL);

    // user login: e-mail, password, salt
    void login2(const char*, const char*, string *, const char* = NULL);

    // user login: e-mail, derivedkey, 2FA pin
    void login2(const char*, const byte*, const char* = NULL);

    // user login: e-mail, pwkey, emailhash
    void fastlogin(const char*, const byte*, uint64_t);

    // session login: binary session, bytecount
    void login(const byte*, int);

    // check password
    error validatepwd(const byte *);

    // get user data
    void getuserdata();

    // get miscelaneous flags
    void getmiscflags();

    // get the public key of an user
    void getpubkey(const char* user);

    // check if logged in
    sessiontype_t loggedin();

    // check if logged in a folder link
    bool loggedinfolderlink();

    // check the reason of being blocked
    void whyamiblocked();

    // sets block state: stops querying for action packets, pauses transfer & removes transfer slot availability
    void block(bool fromServerClientResponse = false);

    // unsets block state
    void unblock();

    // dump current session
    int dumpsession(byte*, size_t);

    // create a copy of the current session
    void copysession();

    // resend the verification email to the same email address as it was previously sent to
    void resendverificationemail();

    // reset the verified phone number
    void resetSmsVerifiedPhoneNumber();

    // get the data for a session transfer
    // the caller takes the ownership of the returned value
    // if the second parameter isn't NULL, it's used as session id instead of the current one
    string *sessiontransferdata(const char*, string* = NULL);

    // Kill session id
    void killsession(handle session);
    void killallsessions();

    // extract public handle and key from a public file/folder link
    error parsepubliclink(const char *link, handle &ph, byte *key, bool isFolderLink);

    // set folder link: node, key
    error folderaccess(const char*folderlink);

    // open exported file link (op=0 -> download, op=1 fetch data)
    void openfilelink(handle ph, const byte *key, int op);

    // decrypt password-protected public link
    // the caller takes the ownership of the returned value in decryptedLink parameter
    error decryptlink(const char* link, const char* pwd, string *decryptedLink);

    // encrypt public link with password
    // the caller takes the ownership of the returned value
    error encryptlink(const char* link, const char* pwd, string *encryptedLink);

    // change login password
    error changepw(const char *password, const char *pin = NULL);

    // load all trees: nodes, shares, contacts
    void fetchnodes(bool nocache = false);

    // fetchnodes stats
    FetchNodesStats fnstats;

    // load cryptographic keys: RSA, Ed25519, Cu25519 and their signatures
    void fetchkeys();

    // check existence and integrity of keys and signatures, initialize if missing
    void initializekeys();

    // to be called after resumption from cache (user attributes loaded)
    void loadAuthrings();

    // load cryptographic keys for contacts: RSA, Ed25519, Cu25519
    void fetchContactsKeys();

    // fetch keys related to authrings for a given contact
    void fetchContactKeys(User *user);

    // track a public key in the authring for a given user
    error trackKey(attr_t keyType, handle uh, const std::string &key);

    // track the signature of a public key in the authring for a given user
    error trackSignature(attr_t signatureType, handle uh, const std::string &signature);

    // set the Ed25519 public key as verified for a given user in the authring (done by user manually by comparing hash of keys)
    error verifyCredentials(handle uh);

    // reset the tracking of public keys in the authrings for a given user
    error resetCredentials(handle uh);

    // check credentials are verified for a given user
    bool areCredentialsVerified(handle uh);

    // retrieve user details
    void getaccountdetails(AccountDetails*, bool, bool, bool, bool, bool, bool, int source = -1);

    // check if the available bandwidth quota is enough to transfer an amount of bytes
    void querytransferquota(m_off_t size);

    // update node attributes
    error setattr(Node*, const char* prevattr = NULL);

    // prefix and encrypt attribute json
    void makeattr(SymmCipher*, string*, const char*, int = -1) const;

    // convenience version of the above (frequently we are passing a NodeBase's attrstring)
    void makeattr(SymmCipher*, const std::unique_ptr<string>&, const char*, int = -1) const;

    // check node access level
    int checkaccess(Node*, accesslevel_t);

    // check if a move operation would succeed
    error checkmove(Node*, Node*);

    // delete node
    error unlink(Node*, bool keepversions, int tag, std::function<void(handle, error)> resultFunction = nullptr);

    // delete all versions
    void unlinkversions();

    // move node to new parent folder
    error rename(Node*, Node*, syncdel_t = SYNCDEL_NONE, handle = UNDEF, const char *newName = nullptr);

    // start/stop/pause file transfer
    bool startxfer(direction_t, File*, DBTableTransactionCommitter&, bool skipdupes = false, bool startfirst = false, bool donotpersist = false);
    void stopxfer(File* f, DBTableTransactionCommitter* committer);
    void pausexfers(direction_t, bool pause, bool hard, DBTableTransactionCommitter& committer);

    // maximum number of connections per transfer
    static const unsigned MAX_NUM_CONNECTIONS = 6;

    // set max connections per transfer
    void setmaxconnections(direction_t, int);

    // updates business status
    void setBusinessStatus(BizStatus newBizStatus);

    // updates block boolean
    void setBlocked(bool value);

    // enqueue/abort direct read
    void pread(Node*, m_off_t, m_off_t, void*);
    void pread(handle, SymmCipher* key, int64_t, m_off_t, m_off_t, void*, bool = false,  const char* = NULL, const char* = NULL, const char* = NULL);
    void preadabort(Node*, m_off_t = -1, m_off_t = -1);
    void preadabort(handle, m_off_t = -1, m_off_t = -1);

    // pause flags
    bool xferpaused[2];

#ifdef ENABLE_SYNC
    // active syncs
    sync_list syncs;

    // indicates whether all startup syncs have been fully scanned
    bool syncsup;

    // A collection of sync configs backed by a database table
    std::unique_ptr<SyncConfigBag> syncConfigs;

    // keep sync configuration after logout
    bool mKeepSyncsAfterLogout = false;

#endif

    // if set, symlinks will be followed except in recursive deletions
    // (give the user ample warning about possible sync repercussions)
    bool followsymlinks;

    // number of parallel connections per transfer (PUT/GET)
    unsigned char connections[2];

    // generate & return next upload handle
    handle uploadhandle(int);

    // helper function for preparing a putnodes call for new folders
    void putnodes_prepareOneFolder(NewNode* newnode, std::string foldername);

    // add nodes to specified parent node (complete upload, copy files, make
    // folders)
    void putnodes(handle, vector<NewNode>&&, const char * = NULL);

    // send files/folders to user
    void putnodes(const char*, vector<NewNode>&&);

    // attach file attribute to upload or node handle
    void putfa(handle, fatype, SymmCipher*, std::unique_ptr<string>, bool checkAccess = true);

    // queue file attribute retrieval
    error getfa(handle h, string *fileattrstring, const string &nodekey, fatype, int = 0);
    
    // notify delayed upload completion subsystem about new file attribute
    void checkfacompletion(handle, Transfer* = NULL);

    // attach/update/delete a user attribute
    void putua(attr_t at, const byte* av = NULL, unsigned avl = 0, int ctag = -1, handle lastPublicHandle = UNDEF, int phtype = 0, int64_t ts = 0);

    // attach/update multiple versioned user attributes at once
    void putua(userattr_map *attrs, int ctag = -1);

    // queue a user attribute retrieval
    void getua(User* u, const attr_t at = ATTR_UNKNOWN, int ctag = -1);

    // queue a user attribute retrieval (for non-contacts)
    void getua(const char* email_handle, const attr_t at = ATTR_UNKNOWN, const char *ph = NULL, int ctag = -1);

    // retrieve the email address of a user
    void getUserEmail(const char *uid);

#ifdef DEBUG
    // queue a user attribute removal
    void delua(const char* an);

    // send dev command for testing
    void senddevcommand(const char *command, const char *email, long long q = 0, int bs = 0, int us = 0);
#endif

    // delete or block an existing contact
    error removecontact(const char*, visibility_t = HIDDEN);

    // add/remove/update outgoing share
    void setshare(Node*, const char*, accesslevel_t, const char* = NULL);

    // Add/delete/remind outgoing pending contact request
    void setpcr(const char*, opcactions_t, const char* = NULL, const char* = NULL, handle = UNDEF);
    void updatepcr(handle, ipcactions_t);

    // export node link or remove existing exported link for this node
    error exportnode(Node*, int, m_time_t);
    void getpubliclink(Node* n, int del, m_time_t ets); // auxiliar method to add req

    // add timer
    error addtimer(TimerWithBackoff *twb);

#ifdef ENABLE_SYNC
    /**
     * @brief is node syncable
     * @param isinshare filled with whether the node is within an inshare.
     * @param syncError filled with SyncError with the sync error that makes the node unsyncable
     * @return API_OK if syncable. (regular) error otherwise
     */
    error isnodesyncable(Node*, bool * isinshare = NULL, SyncError *syncError = nullptr);

    /**
     * @brief is local path syncable
     * @param newPath path to check
     * @param syncTag tag to exclude in checking (that of the new sync)
     * @param syncError filled with SyncError with the sync error that makes the node unsyncable
     * @return API_OK if syncable. (regular) error otherwise
     */
    error isLocalPathSyncable(std::string newPath, int newSyncTag = 0, SyncError *syncError = nullptr);


    /**
     * @brief add sync. Will fill syncError in case there is one.
     * It will persist the sync configuration if everything goes fine.
     * @param syncError filled with SyncError with the sync error that prevented the addition
     * @param delayInitialScan delay the initial scan
     * @return API_OK if added to active syncs. (regular) error otherwise.
     */
    error addsync(SyncConfig, const char*, string*, SyncError &syncError, bool delayInitialScan = false, void* = NULL);


    // removes an active sync (transition to pre-removal state).
    // This will entail the removal of the sync cache & configuration cache (see removeSyncConfig)
    void delsync(Sync*);

    // remove sync configuration. It will remove sync configuration cache & call app's callback sync_removed
    error removeSyncConfig(int tag);
    error removeSyncConfigByNodeHandle(handle nodeHandle);

    //// sync config updating & persisting ////
    // updates in state & error
    error saveAndUpdateSyncConfig(const SyncConfig *config, syncstate_t newstate, SyncError syncerror);
    // updates in remote path/node & calls app's syncupdate_remote_root_changed. passing n=null will remove remote handle and keep last known path
    bool updateSyncRemoteLocation(const SyncConfig *config, Node *n, bool forceCallback = false); //returns if changed

    // transition the cache to failed
    void failSync(Sync* sync, SyncError syncerror);

    // disable synchronization. (transition to disable_state)
    // If no error passed, it entails a manual disable: won't be resumed automatically anymore, but it will be kept in cache
    void disableSync(Sync*, SyncError syncError =  NO_SYNC_ERROR);
    bool disableSyncContainingNode(mega::handle nodeHandle, SyncError syncError);

    // fail all active syncs
    void failSyncs(SyncError syncError =  NO_SYNC_ERROR);

    //disable all active syncs
    // If no error passed, it entails a manual disable: won't be resumed automatically anymore, but it will be kept in cache
    void disableSyncs(SyncError syncError =  NO_SYNC_ERROR);

    // restore all configured syncs that were in a temporary error state (not manually disabled)
    void restoreSyncs();

    // attempts to enable a sync. will fill syncError with the SyncError error (if any)
    // if resetFingeprint is true, it will assign a new Filesystem Fingerprint.
    // if newRemoteNode is set, it will try to use it to restablish the sync, updating the cached configuration if successful.
    error enableSync(int tag, SyncError &syncError, bool resetFingerprint = false, mega::handle newRemoteNode = UNDEF);
    error enableSync(const SyncConfig *syncConfig, SyncError &syncError,
                     bool resetFingerprint = false, mega::handle newRemoteNode = UNDEF);

    /**
     * @brief updates the state of a synchronization. it will persist the changes and call app syncupdate_state handler
     * @param fireDisableEvent passed to the app: if when the change entails a transition to inactive, the transition should be
     * forwarded to the application listeners
     * @return error if any
     */
    error changeSyncState(const SyncConfig *config, syncstate_t newstate, SyncError newSyncError, bool fireDisableEvent);
    error changeSyncState(int tag, syncstate_t newstate, SyncError newSyncError, bool fireDisableEvent = true);
    error changeSyncStateByNodeHandle(mega::handle nodeHandle, syncstate_t newstate, SyncError newSyncError, bool fireDisableEvent);


#endif

    // close all open HTTP connections
    void disconnect();

    // close server-client HTTP connection
    void catchup();
    // abort lock request
    void abortlockrequest();

    // abort session and free all state information
    void logout();

    // free all state information
    void locallogout(bool removecaches);

    // SDK version
    const char* version();

    // get the last available version of the app
    void getlastversion(const char *appKey);

    // get a local ssl certificate for communications with the webclient
    void getlocalsslcertificate();

    // send a DNS request to resolve a hostname
    void dnsrequest(const char*);

    // send a GeLB request for a service with a timeout (in ms) and a number of retries
    void gelbrequest(const char*, int, int);

    // send chat stats
    void sendchatstats(const char*, int port);

    // send chat logs with user's annonymous id
    void sendchatlogs(const char*, const char*, int port);

    // send a HTTP request
    void httprequest(const char*, int, bool = false, const char* = NULL, int = 1);

    // maximum outbound throughput (per target server)
    int putmbpscap;

    // User-Agent header for HTTP requests
    string useragent;

    // Issuer of a detected fake SSL certificate
    string sslfakeissuer;

    // shopping basket
    handle_vector purchase_basket;

    // enumerate Pro account purchase options
    void purchase_enumeratequotaitems();

    // clear shopping basket
    void purchase_begin();

    // add item to basket
    void purchase_additem(int, handle, unsigned, const char *, unsigned, const char *, handle = UNDEF, int = 0, int64_t = 0);

    // submit purchased products for payment
    void purchase_checkout(int);

    // submit purchase receipt for verification
    void submitpurchasereceipt(int, const char*, handle lph = UNDEF, int phtype = 0, int64_t ts = 0);

    // store credit card
    error creditcardstore(const char *);

    // get credit card subscriptions
    void creditcardquerysubscriptions();

    // cancel credit card subscriptions
    void creditcardcancelsubscriptions(const char *reason = NULL);

    // get payment methods
    void getpaymentmethods();

    // store user feedback
    void userfeedbackstore(const char *);

    // send event
    void sendevent(int, const char *);
    void sendevent(int, const char *, int tag);

    // create support ticket
    void supportticket(const char *message, int type);

    // clean rubbish bin
    void cleanrubbishbin();

    // change the storage status
    bool setstoragestatus(storagestatus_t);

    // get info about a folder link
    void getpubliclinkinfo(handle h);

    // send an sms to verificate a phone number (returns EARGS if phone number has invalid format)
    error smsverificationsend(const string& phoneNumber, bool reVerifyingWhitelisted = false);

    // check the verification code received by sms is valid (returns EARGS if provided code has invalid format)
    error smsverificationcheck(const string& verificationCode);

#ifdef ENABLE_CHAT

    // create a new chat with multiple users and different privileges
    void createChat(bool group, bool publicchat, const userpriv_vector *userpriv = NULL, const string_map *userkeymap = NULL, const char *title = NULL);

    // invite a user to a chat
    void inviteToChat(handle chatid, handle uh, int priv, const char *unifiedkey = NULL, const char *title = NULL);

    // remove a user from a chat
    void removeFromChat(handle chatid, handle uh);

    // get the URL of a chat
    void getUrlChat(handle chatid);

    // process object arrays by the API server (users + privileges)
    userpriv_vector * readuserpriv(JSON* j);

    // grant access to a chat peer to one specific node
    void grantAccessInChat(handle chatid, handle h, const char *uid);

    // revoke access to a chat peer to one specific node
    void removeAccessInChat(handle chatid, handle h, const char *uid);

    // update permissions of a peer in a chat
    void updateChatPermissions(handle chatid, handle uh, int priv);

    // truncate chat from message id
    void truncateChat(handle chatid, handle messageid);

    // set title of the chat
    void setChatTitle(handle chatid, const char *title = NULL);

    // get the URL of the presence server
    void getChatPresenceUrl();

    // register a token device to route push notifications
    void registerPushNotification(int deviceType, const char *token = NULL);

    void archiveChat(handle chatid, bool archived);

    // request meta information from an url (title, description, icon)
    void richlinkrequest(const char*);

    // create/get or delete chat-link
    void chatlink(handle chatid, bool del, bool createifmissing);

    // get the URL for chat-link
    void chatlinkurl(handle publichandle);

    // convert public chat into private chat
    void chatlinkclose(handle chatid, const char *title);

    // auto-join publicchat
    void chatlinkjoin(handle publichandle, const char *unifiedkey);

    // set retention time for a chatroom in seconds, after which older messages in the chat are automatically deleted
    void setchatretentiontime(handle chatid, int period);
#endif

    // get mega achievements
    void getaccountachievements(AchievementsDetails *details);

    // get mega achievements list (for advertising for unregistered users)
    void getmegaachievements(AchievementsDetails *details);

    // get welcome pdf
    void getwelcomepdf();

    // toggle global debug flag
    bool toggledebug();

    bool debugstate();

    // report an event to the API logger
    void reportevent(const char*, const char* = NULL);
    void reportevent(const char*, const char*, int tag);

    // set max download speed
    bool setmaxdownloadspeed(m_off_t bpslimit);

    // set max upload speed
    bool setmaxuploadspeed(m_off_t bpslimit);

    // get max download speed
    m_off_t getmaxdownloadspeed();

    // get max upload speed
    m_off_t getmaxuploadspeed();

    // get the handle of the older version for a NewNode
    handle getovhandle(Node *parent, string *name);

    // use HTTPS for all communications
    bool usehttps;
    
    // use an alternative port for downloads (8080)
    bool usealtdownport;

    // select the download port automatically
    bool autodownport;

    // use an alternative port for uploads (8080)
    bool usealtupport;

    // select the upload port automatically
    bool autoupport;

    // finish downloaded chunks in order
    bool orderdownloadedchunks;

    // disable public key pinning (for testing purposes)
    static bool disablepkp;

    // retry API_ESSL errors
    bool retryessl;

    // flag to request an extra loop of the SDK to finish something pending
    bool looprequested;

    // timestamp until the bandwidth is overquota in deciseconds, related to Waiter::ds
    m_time_t overquotauntil;

    // storage status
    storagestatus_t ststatus;

    // cacheable status
    std::map<int64_t, std::shared_ptr<CacheableStatus>> mCachedStatus;

    // warning timestamps related to storage overquota in paywall mode
    vector<m_time_t> mOverquotaWarningTs;

    // deadline timestamp related to storage overquota in paywall mode
    m_time_t mOverquotaDeadlineTs;

    // minimum bytes per second for streaming (0 == no limit, -1 == use default)
    int minstreamingrate;

    // root URL for API requests
    static string APIURL;

    // root URL for GeLB requests
    static string GELBURL;

    // root URL for chat stats
    static string CHATSTATSURL;

    // account auth for public folders
    string accountauth;

    // file that is blocking the sync engine
    LocalPath blockedfile;

    // stats id
    static std::string statsid;

    // number of ongoing asynchronous fopen
    int asyncfopens;

    // list of notifications to display to the user; includes items already seen
    UserAlerts useralerts;

    // true if user data is cached
    bool cachedug;

    // backoff for the expiration of cached user data
    BackoffTimer btugexpiration;

private:
    BackoffTimer btcs;
    BackoffTimer btbadhost;
    BackoffTimer btworkinglock;

    vector<TimerWithBackoff *> bttimers;

    // server-client command trigger connection
    std::unique_ptr<HttpReq> pendingsc;
    std::unique_ptr<HttpReq> pendingscUserAlerts;
    BackoffTimer btsc;

    // account is blocked: stops querying for action packets, pauses transfer & removes transfer slot availability
    bool mBlocked = false;
    bool mBlockedSet = false; //value set in current execution

    bool pendingscTimedOut = false;


    // badhost report
    HttpReq* badhostcs;

    // Working lock
    unique_ptr<HttpReq> workinglockcs;

    // notify URL for new server-client commands
    string scnotifyurl;

    // unique request ID
    char reqid[10];

    // auth URI component for API requests
    string auth;

    // lang URI component for API requests
    string lang;

    // public handle being used
    handle publichandle;

    // API response JSON object
    JSON response;

    // response record processing issue
    bool warned;

    // next local user record identifier to use
    int userid;

    // backoff for file attributes
    BackoffTimer btpfa;
    bool faretrying;

    // next internal upload handle
    handle nextuh;

    // just one notification after fetchnodes and catch-up actionpackets
    bool notifyStorageChangeOnStateCurrent = false;

    // maximum number of concurrent transfers (uploads + downloads)
    static const unsigned MAXTOTALTRANSFERS;

    // maximum number of concurrent transfers (uploads or downloads)
    static const unsigned MAXTRANSFERS;

    // maximum number of queued putfa before halting the upload queue
    static const int MAXQUEUEDFA;

    // maximum number of concurrent putfa
    static const int MAXPUTFA;

#ifdef ENABLE_SYNC
    // Resumes all resumable syncs
    void resumeResumableSyncs();

    Sync *getSyncContainingNodeHandle(mega::handle nodeHandle);

#endif

    // update time at which next deferred transfer retry kicks in
    void nexttransferretry(direction_t d, dstime*);

    // a TransferSlot chunk failed
    bool chunkfailed;
    
    // fetch state serialize from local cache
    bool fetchsc(DbTable*);

    // remove old (2 days or more) transfers from cache, if they were not resumed
    void purgeOrphanTransfers(bool remove = false);

    // close the local transfer cache
    void closetc(bool remove = false);

    // server-client command processing
    void sc_updatenode();
    Node* sc_deltree();
    handle sc_newnodes();
    void sc_contacts();
    void sc_keys();
    void sc_fileattr();
    void sc_userattr();
    bool sc_shares();
    bool sc_upgrade();
    void sc_paymentreminder();
    void sc_opc();
    void sc_ipc();
    void sc_upc(bool incoming);
    void sc_ph();
    void sc_se();
#ifdef ENABLE_CHAT
    void sc_chatupdate(bool readingPublicChat);
    void sc_chatnode();
    void sc_chatflags();
#endif
    void sc_uac();
    void sc_la();
    void sc_ub();

    void init();

    // remove caches
    void removeCaches();

    // add node to vector and return index
    unsigned addnode(node_vector*, Node*) const;

    // add child for consideration in syncup()/syncdown()
    void addchild(remotenode_map*, string*, Node*, list<string>*, FileSystemType fsType) const;

    // crypto request response
    void cr_response(node_vector*, node_vector*, JSON*);

    // read node tree from JSON object
    void readtree(JSON*);

    // used by wait() to handle event timing
    void checkevent(dstime, dstime*, dstime*);

    // converts UTF-8 to 32-bit word array
    static char* utf8_to_a32forjs(const char*, int*);

    // was the app notified of a retrying CS request?
    bool csretrying;

    // encode/query handle type
    void encodehandletype(handle*, bool);
    bool isprivatehandle(handle*);
    
    // add direct read
    void queueread(handle, bool, SymmCipher*, int64_t, m_off_t, m_off_t, void*, const char* = NULL, const char* = NULL, const char* = NULL);
    
    // execute pending direct reads
    bool execdirectreads();

    // maximum number parallel connections for the direct read subsystem
    static const int MAXDRSLOTS = 16;

    // abort queued direct read(s)
    void abortreads(handle, bool, m_off_t, m_off_t);

    static const char PAYMENT_PUBKEY[];

public:
    void enabletransferresumption(const char *loggedoutid = NULL);
    void disabletransferresumption(const char *loggedoutid = NULL);

    // application callbacks
    struct MegaApp* app;

    // event waiter
    Waiter* waiter;

    // HTTP access
    HttpIO* httpio;

    // directory change notification
    struct FileSystemAccess* fsaccess;

    // bitmap graphics handling
    GfxProc* gfx;

    // enable / disable the gfx layer
    bool gfxdisabled;
    
    // DB access
    DbAccess* dbaccess = nullptr;

    // state cache table for logged in user
    DbTable* sctable;

    // there is data to commit to the database when possible
    bool pendingsccommit;

    // transfer cache table
    DbTable* tctable;

    // during processing of request responses, transfer table updates can be wrapped up in a single begin/commit
    DBTableTransactionCommitter* mTctableRequestCommitter = nullptr;

    // scsn as read from sctable
    handle cachedscsn;

    // initial state load in progress?  initial state can come from the database cache or via an 'f' command to the API.  
    // Either way there can still be a lot of historic actionpackets to follow since that snaphot, especially if the user has not been online for a long time.
    bool fetchingnodes;
    int fetchnodestag;

    // have we just completed fetching new nodes?  (ie, caught up on all the historic actionpackets since the fetchnodes)
    bool statecurrent;

    // pending file attribute writes
    putfa_list queuedfa;

    // current file attributes being sent
    putfa_list activefa;

    // API request queue double buffering:
    // reqs[r] is open for adding commands
    // reqs[r^1] is being processed on the API server
    HttpReq* pendingcs;

    // Only queue the "Server busy" event once, until the current cs completes, otherwise we may DDOS 
    // ourselves in cases where many clients get 500s for a while and then recover at the same time
    bool pendingcs_serverBusySent = false;

    // pending HTTP requests
    pendinghttp_map pendinghttp;

    // record type indicator for sctable
    enum { CACHEDSCSN, CACHEDNODE, CACHEDUSER, CACHEDLOCALNODE, CACHEDPCR, CACHEDTRANSFER, CACHEDFILE, CACHEDCHAT, CACHEDSTATUS } sctablerectype;

    // open/create state cache database table
    void opensctable();

    // initialize/update state cache referenced sctable
    void initsc();
    void updatesc();
    void finalizesc(bool);

    // flag to pause / resume the processing of action packets
    bool scpaused;

    // MegaClient-Server response JSON
    JSON json;

    // Server-MegaClient request JSON and processing state flag ("processing a element")
    JSON jsonsc;
    bool insca;
    bool insca_notlast;

    // no two interrelated client instances should ever have the same sessionid
    char sessionid[10];

    // session key to protect local storage
    string sessionkey;

    // key protecting non-shareable GPS coordinates in nodes
    string unshareablekey;

    // application key
    char appkey[16];

    // incoming shares to be attached to a corresponding node
    newshare_list newshares;

    // current request tag
    int reqtag;

    // current sync tag
    int mSyncTag;

    // user maps: by handle and by case-normalized e-mail address
    uh_map uhindex;
    um_map umindex;

    // mapping of pending contact handles to their structure
    handlepcr_map pcrindex;

    // pending file attributes
    fa_map pendingfa;

    // upload waiting for file attributes
    handletransfer_map faputcompletion;    

    // file attribute fetch channels
    fafc_map fafcs;

    // generate attribute string based on the pending attributes for this upload
    void pendingattrstring(handle, string*);

    // active/pending direct reads
    handledrn_map hdrns;   // DirectReadNodes, main ownership.  One per file, each with one DirectRead per client request.
    dsdrn_map dsdrns;      // indicates the time at which DRNs should be retried 
    dr_list drq;           // DirectReads that are in DirectReadNodes which have fectched URLs
    drs_list drss;         // DirectReadSlot for each DR in drq, up to Max

    // merge newly received share into nodes
    void mergenewshares(bool);
    void mergenewshare(NewShare *s, bool notify);    // merge only the given share

    // transfer queues (PUT/GET)
    transfer_map transfers[2];
    BackoffTimerGroupTracker transferRetryBackoffs[2];

    // transfer list to manage the priority of transfers
    TransferList transferlist;

    // cached transfers (PUT/GET)
    transfer_map cachedtransfers[2];

    // cached files and their dbids
    vector<string> cachedfiles;
    vector<uint32_t> cachedfilesdbids;

    // database IDs of cached files and transfers
    // waiting for the completion of a putnodes
    pendingdbid_map pendingtcids;

    // path of temporary files
    // waiting for the completion of a putnodes
    pendingfiles_map pendingfiles;

    // transfer tslots
    transferslot_list tslots;

    // keep track of next transfer slot timeout
    BackoffTimerGroupTracker transferSlotsBackoff;

    // next TransferSlot to doio() on
    transferslot_list::iterator slotit;

    // FileFingerprint to node mapping
    Fingerprints mFingerprints;

    // flag to skip removing nodes from mFingerprints when all nodes get deleted
    bool mOptimizePurgeNodes = false;

    // send updates to app when the storage size changes
    int64_t mNotifiedSumSize = 0;

    // asymmetric to symmetric key rewriting
    handle_vector nodekeyrewrite;
    handle_vector sharekeyrewrite;

    static const char* const EXPORTEDLINK;

    // default number of seconds to wait after a bandwidth overquota
    static dstime DEFAULT_BW_OVERQUOTA_BACKOFF_SECS;

    // number of seconds to invalidate the cached user data
    static dstime USER_DATA_EXPIRATION_BACKOFF_SECS;

    // total number of Node objects
    long long totalNodes;

    // tracks how many nodes have had a successful applykey()
    long long mAppliedKeyNodeCount = 0;

    // server-client request sequence number
    SCSN scsn;

    void purgenodes(node_vector* = NULL);
    void purgeusers(user_vector* = NULL);
    bool readusers(JSON*, bool actionpackets);

    user_vector usernotify;
    void notifyuser(User*);

    pcr_vector pcrnotify;
    void notifypcr(PendingContactRequest*);

    node_vector nodenotify;
    void notifynode(Node*);

    // update transfer in the persistent cache
    void transfercacheadd(Transfer*, DBTableTransactionCommitter*);

    // remove a transfer from the persistent cache
    void transfercachedel(Transfer*, DBTableTransactionCommitter* committer);

    // add a file to the persistent cache
    void filecacheadd(File*, DBTableTransactionCommitter& committer);

    // remove a file from the persistent cache
    void filecachedel(File*, DBTableTransactionCommitter* committer);

#ifdef ENABLE_CHAT
    textchat_map chatnotify;
    void notifychat(TextChat *);
#endif

#ifdef USE_MEDIAINFO
    MediaFileInfo mediaFileInfo;
#endif

    // write changed/added/deleted users to the DB cache and notify the
    // application
    void notifypurge();

    // remove node subtree
    void deltree(handle);

    Node* nodebyhandle(handle);
    Node* nodebyfingerprint(FileFingerprint*);
#ifdef ENABLE_SYNC
    Node* nodebyfingerprint(LocalNode*);
#endif /* ENABLE_SYNC */

    node_vector *nodesbyfingerprint(FileFingerprint* fingerprint);
    void nodesbyoriginalfingerprint(const char* fingerprint, Node* parent, node_vector *nv);

    // get up to "maxcount" nodes, not older than "since", ordered by creation time
    node_vector getRecentNodes(unsigned maxcount, m_time_t since, bool includerubbishbin);

    // get a vector of recent actions in the account
    recentactions_vector getRecentActions(unsigned maxcount, m_time_t since);

    // determine if the file is a video, photo, or media (video or photo).  If the extension (with trailing .) is not precalculated, pass null
    bool nodeIsMedia(const Node*, bool* isphoto, bool* isvideo) const;

    // generate & return upload handle
    handle getuploadhandle();

    // maps node handle to public handle
    std::map<handle, handle> mPublicLinks;

#ifdef ENABLE_SYNC    
    // sync debris folder name in //bin
    static const char* const SYNCDEBRISFOLDERNAME;

    // we are adding the //bin/SyncDebris/yyyy-mm-dd subfolder(s)
    bool syncdebrisadding;

    // minute of the last created folder in SyncDebris
    m_time_t syncdebrisminute;

    // activity flag
    bool syncactivity;

    // syncops indicates that a sync-relevant tree update may be pending
    bool syncops;

    // app scanstate flag
    bool syncscanstate;

    // scan required flag
    bool syncdownrequired;

    bool syncuprequired;

    // block local fs updates processing while locked ops are in progress
    bool syncfsopsfailed;

    // retry accessing temporarily locked filesystem items
    bool syncfslockretry;
    BackoffTimer syncfslockretrybt;

    // retry of transiently failed local filesystem ops
    bool syncdownretry;
    BackoffTimer syncdownbt;

    // sync PUT Nagle timer
    bool syncnagleretry;
    BackoffTimer syncnaglebt;

    // timer for extra notifications
    // (workaround for buggy network filesystems)
    bool syncextraretry;
    BackoffTimer syncextrabt;

    // rescan timer if fs notification unavailable or broken
    bool syncscanfailed;
    BackoffTimer syncscanbt;

    // vanished from a local synced folder
    localnode_set localsyncnotseen;

    // maps local fsid to corresponding LocalNode*
    handlelocalnode_map fsidnode;

    // local nodes that need to be added remotely
    localnode_vector synccreate;

    // number of sync-initiated putnodes() in progress
    int syncadding;

    // total number of LocalNode objects
    long long totalLocalNodes;

    // sync id dispatch
    handle nextsyncid();
    handle currsyncid;

    // SyncDebris folder addition result
    void putnodes_syncdebris_result(error, vector<NewNode>&);

    // if no sync putnodes operation is in progress, apply the updates stored
    // in syncadded/syncdeleted/syncoverwritten to the remote tree
    void syncupdate();

    // create missing folders, copy/start uploading missing files
    bool syncup(LocalNode* l, dstime* nds, size_t& parentPending);
    bool syncup(LocalNode* l, dstime* nds);

    // sync putnodes() completion
<<<<<<< HEAD
    void putnodes_sync_result(const Error &, NewNode*, int);
=======
    void putnodes_sync_result(error, vector<NewNode>&);
>>>>>>> e70d608c

    // start downloading/copy missing files, create missing directories
    bool syncdown(LocalNode*, LocalPath&, bool);

    // move nodes to //bin/SyncDebris/yyyy-mm-dd/ or unlink directly
    void movetosyncdebris(Node*, bool);

    // move queued nodes to SyncDebris (for syncing into the user's own cloud drive)
    void execmovetosyncdebris();
    node_set todebris;

    // unlink queued nodes directly (for inbound share syncing)
    void execsyncunlink();
    node_set tounlink;
    
    // commit all queueud deletions
    void execsyncdeletions();

    // process localnode subtree
    void proclocaltree(LocalNode*, LocalTreeProc*);

    // unlink the LocalNode from the corresponding node
    // if the associated local file or folder still exists
    void unlinkifexists(LocalNode*, FileAccess*, LocalPath& reuseBuffer);
#endif

    // recursively cancel transfers in a subtree
    void stopxfers(LocalNode*, DBTableTransactionCommitter& committer);

    // update paths of all PUT transfers
    void updateputs();

    // determine if all transfer slots are full
    bool slotavail() const;

    // transfer queue dispatch/retry handling
    void dispatchTransfers();

    void defer(direction_t, int td, int = 0);
    void freeq(direction_t);

    dstime transferretrydelay();

    // client-server request double-buffering
    RequestDispatcher reqs;

    // returns if the current pendingcs includes a fetch nodes command
    bool isFetchingNodesPendingCS();

    // upload handle -> node handle map (filled by upload completion)
    handlepair_set uhnh;

    // transfer chunk failed
    void setchunkfailed(string*);
    string badhosts;

    bool requestLock;
    dstime disconnecttimestamp;
    dstime lastDispatchTransfersDs = 0;

    // process object arrays by the API server
    int readnodes(JSON*, int, putsource_t, vector<NewNode>*, int, bool applykeys);

    void readok(JSON*);
    void readokelement(JSON*);
    void readoutshares(JSON*);
    void readoutshareelement(JSON*);

    void readipc(JSON*);
    void readopc(JSON*);

    error readmiscflags(JSON*);

    void procph(JSON*);

    void readcr();
    void readsr();

    void procsnk(JSON*);
    void procsuk(JSON*);

    void procmcf(JSON*);
    void procmcna(JSON*);

    void setkey(SymmCipher*, const char*);
    bool decryptkey(const char*, byte*, int, SymmCipher*, int, handle);

    void handleauth(handle, byte*);

    bool procsc();

    // API warnings
    void warn(const char*);
    bool warnlevel();

    Node* childnodebyname(Node*, const char*, bool = false);
    vector<Node*> childnodesbyname(Node*, const char*, bool = false);

    // purge account state and abort server-client connection
    void purgenodesusersabortsc(bool keepOwnUser);

    static const int USERHANDLE = 8;
    static const int PCRHANDLE = 8;
    static const int NODEHANDLE = 6;
    static const int CHATHANDLE = 8;
    static const int SESSIONHANDLE = 8;
    static const int PURCHASEHANDLE = 8;
    static const int CONTACTLINKHANDLE = 6;
    static const int CHATLINKHANDLE = 6;

    // max new nodes per request
    static const int MAX_NEWNODES = 2000;

    // session ID length (binary)
    static const unsigned SIDLEN = 2 * SymmCipher::KEYLENGTH + USERHANDLE * 4 / 3 + 1;

    void proccr(JSON*);
    void procsr(JSON*);

    // account access: master key
    // folder link access: folder key
    SymmCipher key;

    // dummy key to obfuscate non protected cache
    SymmCipher tckey;

    // account access (full account): RSA private key
    AsymmCipher asymkey;
    string mPrivKey;    // serialized version for apps

    // RSA public key
    AsymmCipher pubk;

    // EdDSA signing key (Ed25519 private key seed).
    EdDSA *signkey;

    // ECDH key (x25519 private key).
    ECDH *chatkey;

    // set when keys for every current contact have been checked
    AuthRingsMap mAuthRings;

    // used during initialization to accumulate required updates to authring (to send them all atomically)
    AuthRingsMap mAuthRingsTemp;

    // true while authrings are being fetched
    bool mFetchingAuthrings;

    // actual state of keys
    bool fetchingkeys;

    // invalidate received keys (when fail to load)
    void clearKeys();

    // delete chatkey and signing key
    void resetKeyring();

    // binary session ID
    string sid;

    // distinguish activity from different MegaClients in logs
    string clientname;

    // number our http requests so we can distinguish them (and the curl debug logging for them) in logs
    unsigned transferHttpCounter = 0;

    // apply keys
    void applykeys();

    // send andy key rewrites prepared when keys were applied
    void sendkeyrewrites();

    // symmetric password challenge
    int checktsid(byte* sidbuf, unsigned len);

    // locate user by e-mail address or by handle
    User* finduser(const char*, int = 0);
    User* finduser(handle, int = 0);
    User* ownuser();
    void mapuser(handle, const char*);
    void discarduser(handle, bool = true);
    void discarduser(const char*);
    void mappcr(handle, PendingContactRequest*);
    bool discardnotifieduser(User *);

    PendingContactRequest* findpcr(handle);

    // queue public key request for user
    void queuepubkeyreq(User*, std::unique_ptr<PubKeyAction>);
    void queuepubkeyreq(const char*, std::unique_ptr<PubKeyAction>);

    // rewrite foreign keys of the node (tree)
    void rewriteforeignkeys(Node* n);

    // simple string hash
    static void stringhash(const char*, byte*, SymmCipher*);
    static uint64_t stringhash64(string*, SymmCipher*);

    // set authentication context, either a session ID or a exported folder node handle
    void setsid(const byte*, unsigned);
    void setrootnode(handle);

    bool setlang(string *code);

    // returns the handle of the root node if the account is logged into a public folder, otherwise UNDEF.
    handle getrootpublicfolder();

    // returns the public handle of the folder link if the account is logged into a public folder, otherwise UNDEF.
    handle getpublicfolderhandle();

    //returns the top-level node for a node
    Node *getrootnode(Node*);

    //returns true if the node referenced by the handle belongs to the logged-in account
    bool isPrivateNode(handle h);

    //returns true if the node referenced by the handle belongs to other account than the logged-in account
    bool isForeignNode(handle h);

    // process node subtree
    void proctree(Node*, TreeProc*, bool skipinshares = false, bool skipversions = false);

    // hash password
    error pw_key(const char*, byte*) const;

    // convert hex digit to number
    static int hexval(char);

    // Since it's quite expensive to create a SymmCipher, these are provided to use for quick operations - just set the key and use.
    SymmCipher tmpnodecipher;
    SymmCipher tmptransfercipher;

    void exportDatabase(string filename);
    bool compareDatabases(string filename1, string filename2);

    // request a link to recover account
    void getrecoverylink(const char *email, bool hasMasterkey);

    // query information about recovery link
    void queryrecoverylink(const char *link);

    // request private key for integrity checking the masterkey
    void getprivatekey(const char *code);

    // confirm a recovery link to restore the account
    void confirmrecoverylink(const char *code, const char *email, const char *password, const byte *masterkey = NULL, int accountversion = 1);

    // request a link to cancel the account
    void getcancellink(const char *email, const char* = NULL);

    // confirm a link to cancel the account
    void confirmcancellink(const char *code);

    // get a link to change the email address
    void getemaillink(const char *email, const char *pin = NULL);

    // confirm a link to change the email address
    void confirmemaillink(const char *code, const char *email, const byte *pwkey);

    // create contact link
    void contactlinkcreate(bool renew);

    // query contact link
    void contactlinkquery(handle);

    // delete contact link
    void contactlinkdelete(handle);

    // multi-factor authentication setup
    void multifactorauthsetup(const char* = NULL);

    // multi-factor authentication get
    void multifactorauthcheck(const char*);

    // multi-factor authentication disable
    void multifactorauthdisable(const char*);

    // fetch time zone
    void fetchtimezone();

    void keepmealive(int, bool enable = true);

    void getpsa();

    // tells the API the user has seen existing alerts
    void acknowledgeuseralerts();

    // manage overquota errors
    void activateoverquota(dstime timeleft, bool isPaywall);

    // achievements enabled for the account
    bool achievements_enabled;

    // non-zero if login with user+pwd was done (reset upon fetchnodes completion)
    bool isNewSession;

    // timestamp of the last login with user and password
    m_time_t tsLogin;

    // true if user has disabled fileversioning
    bool versions_disabled;

    // the SDK is trying to log out
    int loggingout = 0;

    // the logout request succeeded, time to clean up localy once returned from CS response processing
    bool loggedout = false;

    // true if the account is a master business account, false if it's a sub-user account
    BizMode mBizMode;

    // -1: expired, 0: inactive (no business subscription), 1: active, 2: grace-period
    BizStatus mBizStatus;
    // indicates that the last update to mBizStatus comes from cache.
    // Used to notify the apps in the very first non-cache update. For backwards compatibility.
    bool mBizStatusLoadedFromCache = false;

    // list of handles of the Master business account/s
    std::set<handle> mBizMasters;

    // timestamp when a business account will enter into Grace Period
    m_time_t mBizGracePeriodTs;

    // timestamp when a business account will finally expire
    m_time_t mBizExpirationTs;

    // whether the destructor has started running yet
    bool destructorRunning = false;
  
    MegaClientAsyncQueue mAsyncQueue;

    // Keep track of high level operation counts and times, for performance analysis
    struct PerformanceStats
    {
        CodeCounter::ScopeStats execFunction = { "MegaClient_exec" };
        CodeCounter::ScopeStats transferslotDoio = { "TransferSlot_doio" };
        CodeCounter::ScopeStats execdirectreads = { "execdirectreads" };
        CodeCounter::ScopeStats transferComplete = { "transfer_complete" };
        CodeCounter::ScopeStats prepareWait = { "MegaClient_prepareWait" };
        CodeCounter::ScopeStats doWait = { "MegaClient_doWait" };
        CodeCounter::ScopeStats checkEvents = { "MegaClient_checkEvents" };
        CodeCounter::ScopeStats applyKeys = { "MegaClient_applyKeys" };
        CodeCounter::ScopeStats dispatchTransfers = { "dispatchTransfers" };
        CodeCounter::ScopeStats csResponseProcessingTime = { "cs batch response processing" };
        CodeCounter::ScopeStats scProcessingTime = { "sc processing" };
        uint64_t transferStarts = 0, transferFinishes = 0;
        uint64_t transferTempErrors = 0, transferFails = 0;
        uint64_t prepwaitImmediate = 0, prepwaitZero = 0, prepwaitHttpio = 0, prepwaitFsaccess = 0, nonzeroWait = 0;
        CodeCounter::DurationSum csRequestWaitTime;
        CodeCounter::DurationSum transfersActiveTime;
        std::string report(bool reset, HttpIO* httpio, Waiter* waiter, const RequestDispatcher& reqs);
    } performanceStats;

    std::string getDeviceid() const;

#ifdef ENABLE_SYNC
    void resetSyncConfigs();
#endif

    void loadCacheableStatus(std::shared_ptr<CacheableStatus> status);


    MegaClient(MegaApp*, Waiter*, HttpIO*, FileSystemAccess*, DbAccess*, GfxProc*, const char*, const char*, unsigned workerThreadCount);
    ~MegaClient();
    bool getKeepSyncsAfterLogout() const;
    void setKeepSyncsAfterLogout(bool keepSyncsAfterLogout);
};
} // namespace

#if __cplusplus < 201100L
#define char_is_not_digit std::not1(std::ptr_fun(static_cast<int(*)(int)>(std::isdigit)))
#define char_is_not_space std::not1(std::ptr_fun<int, int>(std::isspace))
#else
#define char_is_not_digit [](char c) { return !std::isdigit(c); }
#define char_is_not_space [](char c) { return !std::isspace(c); }
#endif

#endif<|MERGE_RESOLUTION|>--- conflicted
+++ resolved
@@ -1435,11 +1435,7 @@
     bool syncup(LocalNode* l, dstime* nds);
 
     // sync putnodes() completion
-<<<<<<< HEAD
-    void putnodes_sync_result(const Error &, NewNode*, int);
-=======
     void putnodes_sync_result(error, vector<NewNode>&);
->>>>>>> e70d608c
 
     // start downloading/copy missing files, create missing directories
     bool syncdown(LocalNode*, LocalPath&, bool);
