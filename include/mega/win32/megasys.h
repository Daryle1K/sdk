/**
 * @file mega/win32/megasys.h
 * @brief Mega SDK platform-specific includes (Win32)
 *
 * (c) 2013-2014 by Mega Limited, Auckland, New Zealand
 *
 * This file is part of the MEGA SDK - Client Access Engine.
 *
 * Applications using the MEGA API must present a valid application key
 * and comply with the the rules set forth in the Terms of Service.
 *
 * The MEGA SDK is distributed in the hope that it will be useful,
 * but WITHOUT ANY WARRANTY; without even the implied warranty of
 * MERCHANTABILITY or FITNESS FOR A PARTICULAR PURPOSE.
 *
 * @copyright Simplified (2-clause) BSD License.
 *
 * You should have received a copy of the license along with this
 * program.
 */

#ifndef MEGA_WIN32_OS_H
#define MEGA_WIN32_OS_H 1

#ifdef HAVE_CONFIG_H
// platform dependent constants
#ifdef __ANDROID__
#include "mega/config-android.h"
#else
#include "mega/config.h"
#endif
#endif

// FIXME: move to autoconf
#ifndef __STDC_FORMAT_MACROS
  #define __STDC_FORMAT_MACROS
#endif

#ifdef WINDOWS_PHONE
#define __STDC_LIMIT_MACROS
#endif

// (inttypes.h is not present in Microsoft Visual Studio < 2015)
#if (defined (MSC_VER) && (_MSC_VER < 1900)) && !defined(HAVE_INTTYPES_H)
  #define PRIu32 "I32u"
  #define PRIu64 "I64u"
  #define PRId64 "I64d"
  #define PRIi64 "I64i"
#else
  #include <inttypes.h>
#endif

#include <iostream>
#include <algorithm>
#include <string>   // the MEGA SDK assumes writable, contiguous string::data()
#include <sstream>
#include <map>
#include <deque>
#include <set>
#include <iterator>
#include <queue>
#include <list>
#include <functional>

#include <stdio.h>
#include <stdlib.h>
#include <stdint.h>
#include <errno.h>
#include <assert.h>
#include <memory.h>
#include <time.h>
#include <math.h>

#if defined(USE_PTHREAD) && defined (__MINGW32__)
#include <sys/time.h>		
#endif

#include <specstrings.h>
#include <winsock2.h>
#include <windows.h>

#ifndef WINDOWS_PHONE
<<<<<<< HEAD
=======
#ifdef __MINGW32__
#include <wincrypt.h>
#endif
>>>>>>> 745c9b5d
 //#include <wincrypt.h> // x509 define clashes with webrtc
 #include <shlwapi.h>
#endif

#include <shellapi.h>

#define atoll _atoi64
#define snprintf mega_snprintf
#define strncasecmp _strnicmp
#define strtoull _strtoui64
#if _MSC_VER <= 1800 && !defined (__MINGW32__)// Visual Studio 2013
#define strtoll _strtoi64
#endif

#ifndef strcasecmp
#define strcasecmp _stricmp
#endif

#ifndef _CRT_SECURE_NO_WARNINGS
  #define _CRT_SECURE_NO_WARNINGS
#endif

#include <conio.h>
#include <stdexcept>

#endif<|MERGE_RESOLUTION|>--- conflicted
+++ resolved
@@ -80,12 +80,9 @@
 #include <windows.h>
 
 #ifndef WINDOWS_PHONE
-<<<<<<< HEAD
-=======
 #ifdef __MINGW32__
-#include <wincrypt.h>
+ //#include <wincrypt.h> // x509 define clashes with webrtc
 #endif
->>>>>>> 745c9b5d
  //#include <wincrypt.h> // x509 define clashes with webrtc
  #include <shlwapi.h>
 #endif
