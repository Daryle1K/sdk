--- conflicted
+++ resolved
@@ -167,39 +167,23 @@
         virtual std::string getLocalPath();
 #endif
 
-<<<<<<< HEAD
-        static MegaNode *fromNode(shared_ptr<Node> node);
+        static MegaNode *fromNode(pnode_t node);
 		virtual MegaNode *copy();
 
 	protected:
-        MegaNodePrivate(shared_ptr<Node> node);
+        MegaNodePrivate(pnode_t node);
 		int type;
 		const char *name;
 		int64_t size;
 		int64_t ctime;
 		int64_t mtime;
 		MegaHandle nodehandle;
-		std::string nodekey;
-		std::string attrstring;
-		int tag;
-=======
-        static MegaNode *fromNode(Node *node);
-        virtual MegaNode *copy();
-
-    protected:
-        MegaNodePrivate(Node *node);
-        int type;
-        const char *name;
-        int64_t size;
-        int64_t ctime;
-        int64_t mtime;
-        MegaHandle nodehandle;
         MegaHandle parenthandle;
         std::string nodekey;
-        std::string attrstring;
+		std::string attrstring;
         std::string auth;
-        int tag;
->>>>>>> 891150f2
+		int tag;
+
         int changed;
         bool thumbnailAvailable;
         bool previewAvailable;
@@ -695,7 +679,7 @@
 {
 	public:
         MegaNodeListPrivate();
-        MegaNodeListPrivate(shared_ptr<Node> *newlist, int size);
+        MegaNodeListPrivate(pnode_t *newlist, int size);
         virtual ~MegaNodeListPrivate();
 		virtual MegaNodeList *copy();
 		virtual MegaNode* get(int i);
@@ -783,7 +767,7 @@
     void progress();
     void completed(Transfer*, LocalNode*);
     void terminated();
-    MegaFileGet(MegaClient *client, shared_ptr<Node> n, string dstPath);
+    MegaFileGet(MegaClient *client, pnode_t n, string dstPath);
     MegaFileGet(MegaClient *client, MegaNode* n, string dstPath);
 	~MegaFileGet() {}
 };
@@ -802,7 +786,7 @@
 class TreeProcessor
 {
     public:
-        virtual bool processNode(shared_ptr<Node> node);
+        virtual bool processNode(pnode_t node);
         virtual ~TreeProcessor();
 };
 
@@ -810,20 +794,20 @@
 {
     public:
         SearchTreeProcessor(const char *search);
-        virtual bool processNode(shared_ptr<Node> node);
+        virtual bool processNode(pnode_t node);
         virtual ~SearchTreeProcessor() {}
-        vector<shared_ptr<Node> > &getResults();
+        vector<pnode_t> &getResults();
 
     protected:
         const char *search;
-        vector<shared_ptr<Node> > results;
+        vector<pnode_t> results;
 };
 
 class OutShareProcessor : public TreeProcessor
 {
     public:
         OutShareProcessor();
-        virtual bool processNode(shared_ptr<Node> node);
+        virtual bool processNode(pnode_t node);
         virtual ~OutShareProcessor() {}
         vector<Share *> &getShares();
         vector<handle> &getHandles();
@@ -837,7 +821,7 @@
 {
     public:
         PendingOutShareProcessor();
-        virtual bool processNode(Node* node);
+        virtual bool processNode(pnode_t node);
         virtual ~PendingOutShareProcessor() {}
         vector<Share *> &getShares();
         vector<handle> &getHandles();
@@ -854,7 +838,7 @@
 
     public:
         SizeProcessor();
-        virtual bool processNode(shared_ptr<Node> node);
+        virtual bool processNode(pnode_t node);
         long long getTotalBytes();
 };
 
@@ -1126,16 +1110,16 @@
 
         void changeApiUrl(const char *apiURL, bool disablepkp = false);
 
-        static bool nodeComparatorDefaultASC  (shared_ptr<Node> i, shared_ptr<Node> j);
-        static bool nodeComparatorDefaultDESC (shared_ptr<Node> i, shared_ptr<Node> j);
-        static bool nodeComparatorSizeASC  (shared_ptr<Node> i, shared_ptr<Node> j);
-        static bool nodeComparatorSizeDESC (shared_ptr<Node> i, shared_ptr<Node> j);
-        static bool nodeComparatorCreationASC  (shared_ptr<Node> i, shared_ptr<Node> j);
-        static bool nodeComparatorCreationDESC  (shared_ptr<Node> i, shared_ptr<Node> j);
-        static bool nodeComparatorModificationASC  (shared_ptr<Node> i, shared_ptr<Node> j);
-        static bool nodeComparatorModificationDESC  (shared_ptr<Node> i, shared_ptr<Node> j);
-        static bool nodeComparatorAlphabeticalASC  (shared_ptr<Node> i, shared_ptr<Node> j);
-        static bool nodeComparatorAlphabeticalDESC  (shared_ptr<Node> i, shared_ptr<Node> j);
+        static bool nodeComparatorDefaultASC  (pnode_t i, pnode_t j);
+        static bool nodeComparatorDefaultDESC (pnode_t i, pnode_t j);
+        static bool nodeComparatorSizeASC  (pnode_t i, pnode_t j);
+        static bool nodeComparatorSizeDESC (pnode_t i, pnode_t j);
+        static bool nodeComparatorCreationASC  (pnode_t i, pnode_t j);
+        static bool nodeComparatorCreationDESC  (pnode_t i, pnode_t j);
+        static bool nodeComparatorModificationASC  (pnode_t i, pnode_t j);
+        static bool nodeComparatorModificationDESC  (pnode_t i, pnode_t j);
+        static bool nodeComparatorAlphabeticalASC  (pnode_t i, pnode_t j);
+        static bool nodeComparatorAlphabeticalDESC  (pnode_t i, pnode_t j);
         static bool userComparatorDefaultASC (User *i, User *j);
 
         char* escapeFsIncompatible(const char *filename);
@@ -1262,7 +1246,7 @@
         virtual void setattr_result(handle, error);
         virtual void rename_result(handle, error);
         virtual void unlink_result(handle, error);
-        virtual void nodes_updated(shared_ptr<Node> *, int);
+        virtual void nodes_updated(pnode_t *, int);
         virtual void users_updated(User**, int);
         virtual void account_updated();
         virtual void pcrs_updated(PendingContactRequest**, int);
@@ -1286,7 +1270,7 @@
         void updatepcr_result(error, ipcactions_t);
 
         // file attribute fetch result
-        virtual void fa_complete(shared_ptr<Node>, fatype, const char*, uint32_t);
+        virtual void fa_complete(pnode_t, fatype, const char*, uint32_t);
         virtual int fa_failed(handle, fatype, int, error);
 
         // file attribute modification result
@@ -1349,17 +1333,17 @@
         virtual void syncupdate_local_file_deletion(Sync* sync, LocalNode* localNode);
         virtual void syncupdate_local_file_change(Sync* sync, LocalNode* localNode, const char *path);
         virtual void syncupdate_local_move(Sync* sync, LocalNode* localNode, const char* path);
-        virtual void syncupdate_get(Sync* sync, shared_ptr<Node>, const char* path);
+        virtual void syncupdate_get(Sync* sync, pnode_t, const char* path);
         virtual void syncupdate_put(Sync* sync, LocalNode *localNode, const char*);
-        virtual void syncupdate_remote_file_addition(Sync *sync, shared_ptr<Node> n);
-        virtual void syncupdate_remote_file_deletion(Sync *sync, shared_ptr<Node> n);
-        virtual void syncupdate_remote_folder_addition(Sync *sync, shared_ptr<Node> n);
-        virtual void syncupdate_remote_folder_deletion(Sync* sync, shared_ptr<Node> n);
+        virtual void syncupdate_remote_file_addition(Sync *sync, pnode_t n);
+        virtual void syncupdate_remote_file_deletion(Sync *sync, pnode_t n);
+        virtual void syncupdate_remote_folder_addition(Sync *sync, pnode_t n);
+        virtual void syncupdate_remote_folder_deletion(Sync* sync, pnode_t n);
         virtual void syncupdate_remote_copy(Sync*, const char*);
-        virtual void syncupdate_remote_move(Sync *sync, shared_ptr<Node> n, shared_ptr<Node> prevparent);
-        virtual void syncupdate_remote_rename(Sync*sync, shared_ptr<Node>  n, const char* prevname);
+        virtual void syncupdate_remote_move(Sync *sync, pnode_t n, pnode_t prevparent);
+        virtual void syncupdate_remote_rename(Sync*sync, pnode_t  n, const char* prevname);
         virtual void syncupdate_treestate(LocalNode*);
-        virtual bool sync_syncable(shared_ptr<Node>);
+        virtual bool sync_syncable(pnode_t);
         virtual bool sync_syncable(const char*name, string*, string*);
         virtual void syncupdate_local_lockretry(bool);
 #endif
@@ -1378,11 +1362,11 @@
         char *stringToArray(string &buffer);
 
         //Internal
-        shared_ptr<Node> getNodeByFingerprintInternal(const char *fingerprint);
-        shared_ptr<Node> getNodeByFingerprintInternal(const char *fingerprint, shared_ptr<Node> parent);
-
-        bool processTree(shared_ptr<Node> node, TreeProcessor* processor, bool recursive = 1);
-        MegaNodeList* search(shared_ptr<Node> node, const char* searchString, bool recursive = 1);
+        pnode_t getNodeByFingerprintInternal(const char *fingerprint);
+        pnode_t getNodeByFingerprintInternal(const char *fingerprint, pnode_t parent);
+
+        bool processTree(pnode_t node, TreeProcessor* processor, bool recursive = 1);
+        MegaNodeList* search(pnode_t node, const char* searchString, bool recursive = 1);
         void getNodeAttribute(MegaNode* node, int type, const char *dstFilePath, MegaRequestListener *listener = NULL);
 		void cancelGetNodeAttribute(MegaNode *node, int type, MegaRequestListener *listener = NULL);
         void setNodeAttribute(MegaNode* node, int type, const char *srcFilePath, MegaRequestListener *listener = NULL);
